{
  "name": "slobs-client",
  "description": "Streamlabs streaming software",
  "author": "General Workings, Inc.",
  "license": "GPL-3.0",
  "version": "0.8.15-preview.1",
  "main": "main.js",
  "scripts": {
    "compile": "yarn clear && webpack-cli --progress --mode development",
    "compile:ci": "yarn clear && webpack-cli --mode development",
    "compile:production": "yarn clear && webpack-cli --progress --mode production",
    "watch": "yarn clear && webpack-cli --watch --progress --mode development",
    "start": "electron .",
    "install-plugins": "yarn install --cwd bin && node bin/install-plugins.js",
    "package": "rm -rf dist && build -w --x64 --em.env=production",
    "package:preview": "rm -rf dist && build -w --x64 --em.env=production --em.name=\"slobs-client-preview\" --config.productName=\"Streamlabs OBS Preview\" --config.appId=\"com.streamlabs.slobspreview\"",
    "release": "yarn install --cwd bin && node bin/release.js",
    "test": "tsc -p test && ava -v",
    "clear": "rm -rf bundles/media",
    "typedoc": "typedoc --out docs/dist ./app/services --mode modules --theme ./docs/theme --readme ./docs/README.md --ignoreCompilerErrors --excludePrivate --excludeExternals --hideGenerator",
    "compile-tests": "tsc -p test",
    "screentest": "node test/screentest/runner.js"
  },
  "build": {
    "appId": "com.streamlabs.slobs",
    "productName": "Streamlabs OBS",
    "icon": "media/images/icon.ico",
    "files": [
      "bundles",
      "node_modules",
      "vendor",
      "updater/index.html",
      "updater/Updater.js",
      "index.html",
      "main.js",
      "obs-api"
    ],
    "extraFiles": [
      "LICENSE",
      "AGREEMENT"
    ],
    "publish": {
      "provider": "generic",
      "url": "https://d1g6eog1uhe0xm.cloudfront.net"
    },
    "nsis": {
      "license": "AGREEMENT",
      "oneClick": false,
      "allowToChangeInstallationDirectory": true,
      "perMachine": true,
      "include": "installer.nsh"
    }
  },
  "ava": {
    "files": [
      "test-dist/test/*.js",
      "test-dist/test/api/*.js"
    ],
    "serial": true
  },
  "cmake-js": {
    "runtime": "electron",
    "runtimeVersion": "1.7.12",
    "arch": "x64"
  },
  "dependencies": {
    "aws-sdk": "^2.43.0",
    "backtrace-node": "^0.7.3",
    "electron-updater": "^2.20.1",
    "electron-window-state": "^4.1.1",
    "font-manager": "git+https://github.com/computerquip-streamlabs/font-manager.git",
    "node-fontinfo": "^0.0.2",
    "node-libuiohook": "file:./node-libuiohook",
<<<<<<< HEAD
    "obs-studio-node": "https://ci.appveyor.com/api/buildjobs/wg2y2ygpsgviyl25/artifacts/streamlabs-x86_64-unsigned.tar.gz",
    "pouchdb-adapter-node-websql": "^6.4.3",
    "pouchdb-core": "^6.4.3",
=======
    "obs-studio-node": "https://github.com/stream-labs/obs-studio-node/releases/download/v0.0.23/streamlabs-x86_64-signed.tar.gz",
>>>>>>> 7e2c0ae0
    "rimraf": "^2.6.1",
    "socket.io-client": "2.0.3",
    "uuid": "^3.0.1"
  },
  "devDependencies": {
    "7zip-bin": "^2.0.4",
    "@types/archiver": "^2.0.1",
    "@types/lodash": "^4.14.64",
    "@types/node": "^8.0.0",
    "@types/pouchdb": "^6.3.2",
    "@types/socket.io-client": "^1.4.31",
    "@types/webdriverio": "^4.8.6",
    "archiver": "^2.0.3",
    "ava": "^0.19.1",
    "babel-core": "^6.26.0",
    "babel-eslint": "^8.0.3",
    "babel-loader": "^7.1.3",
    "babel-plugin-transform-class-properties": "^6.24.1",
    "babel-plugin-transform-decorators-legacy": "^1.3.4",
    "babel-preset-es2015": "^6.24.1",
    "babel-preset-stage-2": "^6.24.1",
    "circular-dependency-plugin": "^3.0.0",
    "css-loader": "^0.28.7",
    "devtron": "^1.4.0",
    "electron": "1.7.12",
    "electron-builder": "19.56.0",
    "electron-devtools-installer": "^2.2.1",
    "eslint": "^3.19.0",
    "eslint-config-airbnb": "^14.1.0",
    "eslint-plugin-import": "^2.2.0",
    "eslint-plugin-jsx-a11y": "^4.0.0",
    "eslint-plugin-react": "^6.10.3",
    "eslint-plugin-vue": "^2.0.1",
    "file-loader": "^1.1.10",
    "fuse.js": "^3.2.0",
    "js-yaml": "^3.8.3",
    "less": "^2.7.2",
    "less-loader": "^4.0.6",
    "lodash": "^4.17.4",
    "lodash-decorators": "^4.3.1",
    "moment": "^2.17.1",
    "pixelmatch": "^4.0.2",
    "pngjs": "^3.3.1",
    "progress": "^2.0.0",
    "raven-js": "^3.20.1",
    "rxjs": "^5.4.3",
    "sockjs": "^0.3.19",
    "sockjs-client": "^1.1.4",
    "spectron": "^3.6.4",
    "style-loader": "^0.19.1",
    "traverse": "^0.6.6",
    "ts-loader": "^4.0.0",
    "tslint": "^5.8.0",
    "tslint-config-airbnb": "^5.4.2",
    "tslint-loader": "^3.6.0",
    "typedoc": "^0.9.0",
    "typescript": "^2.6.2",
    "unzip-stream": "^0.2.1",
    "urijs": "^1.18.5",
    "vue": "^2.5.12",
    "vue-color": "^2.4.3",
    "vue-loader": "^14.1.1",
    "vue-multiselect": "https://github.com/stream-labs/vue-multiselect.git",
    "vue-popperjs": "^1.2.2",
    "vue-property-decorator": "^5.0.1",
    "vue-slider-component": "^2.2.7",
    "vue-template-compiler": "^2.5.12",
    "vuedraggable": "^2.8.5",
    "vuex": "^3.0.1",
    "webpack": "^4.0.1",
    "webpack-cli": "^2.0.9"
  }
}<|MERGE_RESOLUTION|>--- conflicted
+++ resolved
@@ -71,13 +71,9 @@
     "font-manager": "git+https://github.com/computerquip-streamlabs/font-manager.git",
     "node-fontinfo": "^0.0.2",
     "node-libuiohook": "file:./node-libuiohook",
-<<<<<<< HEAD
     "obs-studio-node": "https://ci.appveyor.com/api/buildjobs/wg2y2ygpsgviyl25/artifacts/streamlabs-x86_64-unsigned.tar.gz",
     "pouchdb-adapter-node-websql": "^6.4.3",
     "pouchdb-core": "^6.4.3",
-=======
-    "obs-studio-node": "https://github.com/stream-labs/obs-studio-node/releases/download/v0.0.23/streamlabs-x86_64-signed.tar.gz",
->>>>>>> 7e2c0ae0
     "rimraf": "^2.6.1",
     "socket.io-client": "2.0.3",
     "uuid": "^3.0.1"
