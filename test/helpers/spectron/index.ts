/// <reference path="../../../app/index.d.ts" />
import avaTest, { ExecutionContext, TestInterface } from 'ava';
import { Application } from 'spectron';
import { getClient } from '../api-client';
import { DismissablesService } from 'services/dismissables';
<<<<<<< HEAD
import { releaseUserInPool } from './user';
import { sleep } from '../sleep'
=======
import { getUserName, releaseUserInPool } from './user';
import { sleep } from '../sleep';
>>>>>>> 7ed1e403

export const test = avaTest as TestInterface<ITestContext>;

const path = require('path');
const fs = require('fs');
const os = require('os');
const rimraf = require('rimraf');

async function focusWindow(t: any, regex: RegExp) {
  const handles = await t.context.app.client.windowHandles();

  for (const handle of handles.value) {
    await t.context.app.client.window(handle);
    const url = await t.context.app.client.getUrl();
    if (url.match(regex)) return;
  }
}

// Focuses the main window
export async function focusMain(t: any) {
  await focusWindow(t, /windowId=main$/);
}

// Focuses the child window
export async function focusChild(t: any) {
  await focusWindow(t, /windowId=child/);
}

// Focuses the Library webview
export async function focusLibrary(t: any) {
  // doesn't work without delay, probably need to wait until load
  await sleep(2000);
  await focusWindow(t, /streamlabs\.com\/library/);
}

interface ITestRunnerOptions {
  skipOnboarding?: boolean;
  restartAppAfterEachTest?: boolean;
  appArgs?: string;
  afterStartCb?(t: any): Promise<any>;

  /**
   * Called after cache directory is created but before
   * the app is started.  This is useful for setting up
   * some known state in the cache directory before the
   * app starts up and loads it.
   */
  beforeAppStartCb?(t: any): Promise<any>;
}

const DEFAULT_OPTIONS: ITestRunnerOptions = {
  skipOnboarding: true,
  restartAppAfterEachTest: true,
};

export interface ITestContext {
  cacheDir: string;
  app: Application;
}

export type TExecutionContext = ExecutionContext<ITestContext>;

export function useSpectron(options: ITestRunnerOptions = {}) {
  // tslint:disable-next-line:no-parameter-reassignment TODO
  options = Object.assign({}, DEFAULT_OPTIONS, options);
  let appIsRunning = false;
  let context: any = null;
  let app: any;
  let testPassed = false;
  let failMsg = '';
  let testName = '';
  let logFileLastReadingPos = 0;
  const failedTests: string[] = [];
  const cacheDir = fs.mkdtempSync(path.join(os.tmpdir(), 'slobs-test'));

  async function startApp(t: TExecutionContext) {
    t.context.cacheDir = cacheDir;
    app = t.context.app = new Application({
      path: path.join(__dirname, '..', '..', '..', '..', 'node_modules', '.bin', 'electron.cmd'),
      args: [
        '--require',
        path.join(__dirname, 'context-menu-injected.js'),
        '--require',
        path.join(__dirname, 'dialog-injected.js'),
        options.appArgs ? options.appArgs : '',
        '.',
      ],
      env: {
        NODE_ENV: 'test',
        SLOBS_CACHE_DIR: t.context.cacheDir,
      },
      webdriverOptions: {
        // most of deprecation warning encourage us to use WebdriverIO actions API
        // however the documentation for this API looks very poor, it provides only one example:
        // http://webdriver.io/api/protocol/actions.html
        // disable deprecation warning and waiting for better docs now
        deprecationWarnings: false,
      },
    });

    if (options.beforeAppStartCb) await options.beforeAppStartCb(t);

    await t.context.app.start();

    // Wait up to 2 seconds before giving up looking for an element.
    // This will slightly slow down negative assertions, but makes
    // the tests much more stable, especially on slow systems.
    t.context.app.client.timeouts('implicit', 2000);

    // await sleep(100000);

    // Pretty much all tests except for onboarding-specific
    // tests will want to skip this flow, so we do it automatically.
    if (options.skipOnboarding) {
      await focusMain(t);
      await t.context.app.client.click('a=Setup later');

      // This will only show up if OBS is installed
      if (await t.context.app.client.isExisting('button=Start Fresh')) {
        await t.context.app.client.click('button=Start Fresh');
      }
    } else {
      // Wait for the connect screen before moving on
      await t.context.app.client.isExisting('button=Twitch');
    }

    // disable the popups that prevents context menu to be shown
    const client = await getClient();
    const dismissablesService = client.getResource<DismissablesService>('DismissablesService');
    dismissablesService.dismissAll();

    context = t.context;
    appIsRunning = true;

    if (options.afterStartCb) {
      await options.afterStartCb(t);
    }
  }

  async function stopApp(t: TExecutionContext) {
    try {
      await context.app.stop();
    } catch (e) {
      fail('Crash on shutdown');
    }
    appIsRunning = false;
    await checkErrorsInLogFile();
    logFileLastReadingPos = 0;
    await new Promise(resolve => {
      rimraf(context.cacheDir, resolve);
    });
  }

  /**
   * test should be considered as failed if it writes exceptions in to the log file
   */
  async function checkErrorsInLogFile() {
    const filePath = path.join(cacheDir, 'slobs-client', 'log.log');
    if (!fs.existsSync(filePath)) return;
    const logs = fs.readFileSync(filePath).toString();
    const errors = logs
      .substr(logFileLastReadingPos)
      .split('\n')
      .filter((record: string) => record.match(/\[error\]/));

    // save the last reading position, to skip already read records next time
    logFileLastReadingPos = logs.length - 1;

    if (!errors.length) return;
    fail(`The log-file has errors \n ${logs}`);
  }

  test.beforeEach(async t => {
    testName = t.title.replace('beforeEach hook for ', '');
    testPassed = false;
    t.context.app = app;
    if (options.restartAppAfterEachTest || !appIsRunning) await startApp(t);
  });

  test.afterEach(async t => {
    testPassed = true;
  });

  test.afterEach.always(async t => {
    // wrap in try/catch for the situation when we have a crash
    // so we still can read the logs after the crash
    try {
      const client = await getClient();
      await client.unsubscribeAll();
      await releaseUserInPool();
      if (options.restartAppAfterEachTest) {
        client.disconnect();
        await stopApp(t);
      } else {
        await checkErrorsInLogFile();
      }
    } catch (e) {
      testPassed = false;
    }

    if (!testPassed) {
      failedTests.push(testName);
      const userName = getUserName();
      if (userName) console.log(`Test failed for the account: ${userName}`);
      t.fail(failMsg);
    }
  });

  test.after.always(async t => {
    if (appIsRunning) {
      await stopApp(t);
      if (!testPassed) failedTests.push(testName);
    }

    if (failedTests.length) saveFailedTestsToFile(failedTests);
  });

  function fail(msg: string) {
    testPassed = false;
    failMsg = msg;
  }

}


function saveFailedTestsToFile(failedTests: string[]) {
  const filePath = 'test-dist/failed-tests.json';
  if (fs.existsSync(filePath)) {
    // tslint:disable-next-line:no-parameter-reassignment TODO
    failedTests = JSON.parse(fs.readFileSync(filePath)).concat(failedTests);
  }
  fs.writeFileSync(filePath, JSON.stringify(failedTests));
}<|MERGE_RESOLUTION|>--- conflicted
+++ resolved
@@ -3,13 +3,8 @@
 import { Application } from 'spectron';
 import { getClient } from '../api-client';
 import { DismissablesService } from 'services/dismissables';
-<<<<<<< HEAD
-import { releaseUserInPool } from './user';
-import { sleep } from '../sleep'
-=======
 import { getUserName, releaseUserInPool } from './user';
 import { sleep } from '../sleep';
->>>>>>> 7ed1e403
 
 export const test = avaTest as TestInterface<ITestContext>;
 
