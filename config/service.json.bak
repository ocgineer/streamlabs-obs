{
    "settings": {
<<<<<<< HEAD
        "key": "live_147956788_EzVP5LjgcNbYwexq2lZrM4qFRb5BX6",
        "server": "rtmp://www.gameplank.tv/live",
        "service": "YouTube / YouTube Gaming",
=======
        "key": "",
        "server": "rtmp://usmedia3.livecoding.tv/livecodingtv",
        "service": "Twitch",
>>>>>>> 8107f3b2
        "show_all": true,
        "streamType": "rtmp_common"
    },
    "type": "rtmp_common"
}<|MERGE_RESOLUTION|>--- conflicted
+++ resolved
@@ -1,14 +1,8 @@
 {
     "settings": {
-<<<<<<< HEAD
         "key": "live_147956788_EzVP5LjgcNbYwexq2lZrM4qFRb5BX6",
-        "server": "rtmp://www.gameplank.tv/live",
-        "service": "YouTube / YouTube Gaming",
-=======
-        "key": "",
-        "server": "rtmp://usmedia3.livecoding.tv/livecodingtv",
-        "service": "Twitch",
->>>>>>> 8107f3b2
+        "server": "rtmp://a.rtmp.youtube.com/live2",
+        "service": "beam.pro",
         "show_all": true,
         "streamType": "rtmp_common"
     },
