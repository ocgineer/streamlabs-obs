--- conflicted
+++ resolved
@@ -322,10 +322,6 @@
 }
 
 app.on('ready', () => {
-<<<<<<< HEAD
-  if (false && (process.env.NODE_ENV === 'production') || process.env.SLOBS_FORCE_AUTO_UPDATE) {
-    (new Updater(startApp)).run();
-=======
   if ((process.env.NODE_ENV === 'production') || process.env.SLOBS_FORCE_AUTO_UPDATE) {
     const updateInfo = {
       baseUrl: 'https://d1g6eog1uhe0xm.cloudfront.net',
@@ -348,7 +344,6 @@
         startApp();
       }
     });
->>>>>>> 571a7b0f
   } else {
     startApp();
   }
