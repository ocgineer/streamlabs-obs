--- conflicted
+++ resolved
@@ -36,20 +36,7 @@
   }
 
   navigateWidgetSettings() {
-
-    const widgetType = this.source
-      .getPropertiesManagerSettings()
-      .widgetType;
-<<<<<<< HEAD
-
-    // if (widgetType === WidgetType.Chatbot) {
-    //   // chatbot widget doesnt exist on sl.com, but its own chatbot tab
-    //   this.navigationService.navigate('Chatbot');
-    //   this.chatbotCommonService.openSongRequestPreferencesWindow();
-    //   return;
-    // }
-=======
->>>>>>> 29492aea
+    const widgetType = this.source.getPropertiesManagerSettings().widgetType;
 
     const subPage = {
       [WidgetType.AlertBox]: 'alertbox',
