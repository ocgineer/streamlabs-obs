import { Component, Prop, Watch } from 'vue-property-decorator';
import {
  SponsorBannerService,
  ISponsorBannerData
} from 'services/widgets/settings/sponsor-banner';

import WidgetEditor from 'components/windows/WidgetEditor.vue';
import WidgetSettings from './WidgetSettings.vue';

import { inputComponents } from './inputs';
import VFormGroup from 'components/shared/inputs/VFormGroup.vue';
<<<<<<< HEAD
import CodeEditor from './CodeEditor.vue';
import CustomFieldsEditor from './CustomFieldsEditor.vue';
=======
>>>>>>> c5e6c1a1

import { $t } from 'services/i18n';
import ValidatedForm from 'components/shared/inputs/ValidatedForm.vue';

@Component({
  components: {
    WidgetEditor,
    VFormGroup,
<<<<<<< HEAD
    CodeEditor,
    CustomFieldsEditor,
=======
>>>>>>> c5e6c1a1
    ValidatedForm,
    ...inputComponents
  }
})
export default class SponsorBanner extends WidgetSettings<ISponsorBannerData, SponsorBannerService> {
  placementOptions = [{ title: $t('Single'), value: 'single' }, { title: $t('Double'), value: 'double' }];

  hideDurationTooltip = $t('Set to zero to show the widget permanently.');
  showDurationTooltip =$t('The amount of time the widget will appear.');
  animationTooltip = $t('These are the animations that are used to show your banner.');

  get positions() {
<<<<<<< HEAD
    if (!this.loaded) return [];
=======
    if (!this.loaded) return ['1'];
>>>>>>> c5e6c1a1
    return this.wData.settings.placement_options === 'double' ? ['1', '2'] : ['1']
  }

  get navItems() {
<<<<<<< HEAD
    if (!this.loaded) return [];
=======
>>>>>>> c5e6c1a1
    const baseSettings = [{ value: 'visual', label: $t('Visual Settings') }, { value: 'source', label: $t('Source') }];
    return baseSettings.concat(this.positions.map(pos => ({ value: `set-${pos}`, label: $t('Image Set ') + pos })));
  }

  fileNameFromHref(href: string) {
    if (!href) return null;
    return decodeURIComponent(href.split(/[\\/]/).pop());
  }

  addImage(placement: string) {
    this.wData.settings[`placement_${placement}_images`].push({ href: $t('No Image'), duration: 10 })
  }

  removeImage(href: string, placement: string) {
    this.wData.settings[`placement_${placement}_images`] = this.wData.settings[`placement_${placement}_images`]
      .filter((image: { href: string }) => image.href !== href);
  }
}<|MERGE_RESOLUTION|>--- conflicted
+++ resolved
@@ -9,11 +9,6 @@
 
 import { inputComponents } from './inputs';
 import VFormGroup from 'components/shared/inputs/VFormGroup.vue';
-<<<<<<< HEAD
-import CodeEditor from './CodeEditor.vue';
-import CustomFieldsEditor from './CustomFieldsEditor.vue';
-=======
->>>>>>> c5e6c1a1
 
 import { $t } from 'services/i18n';
 import ValidatedForm from 'components/shared/inputs/ValidatedForm.vue';
@@ -22,11 +17,6 @@
   components: {
     WidgetEditor,
     VFormGroup,
-<<<<<<< HEAD
-    CodeEditor,
-    CustomFieldsEditor,
-=======
->>>>>>> c5e6c1a1
     ValidatedForm,
     ...inputComponents
   }
@@ -39,19 +29,11 @@
   animationTooltip = $t('These are the animations that are used to show your banner.');
 
   get positions() {
-<<<<<<< HEAD
-    if (!this.loaded) return [];
-=======
     if (!this.loaded) return ['1'];
->>>>>>> c5e6c1a1
     return this.wData.settings.placement_options === 'double' ? ['1', '2'] : ['1']
   }
 
   get navItems() {
-<<<<<<< HEAD
-    if (!this.loaded) return [];
-=======
->>>>>>> c5e6c1a1
     const baseSettings = [{ value: 'visual', label: $t('Visual Settings') }, { value: 'source', label: $t('Source') }];
     return baseSettings.concat(this.positions.map(pos => ({ value: `set-${pos}`, label: $t('Image Set ') + pos })));
   }
