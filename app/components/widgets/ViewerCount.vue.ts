import { Component } from 'vue-property-decorator';
import WidgetEditor from 'components/windows/WidgetEditor.vue';
import WidgetSettings from './WidgetSettings.vue';
import { inputComponents } from 'components/widgets/inputs';
import VFormGroup from 'components/shared/inputs/VFormGroup.vue';
import { IViewerCountData, ViewerCountService } from 'services/widgets/settings/viewer-count';
<<<<<<< HEAD
import CodeEditor from './CodeEditor.vue';
=======
>>>>>>> c5e6c1a1
import { $t } from 'services/i18n';

import ValidatedForm from 'components/shared/inputs/ValidatedForm.vue';
@Component({
  components: {
    WidgetEditor,
    VFormGroup,
<<<<<<< HEAD
    CodeEditor,
=======
>>>>>>> c5e6c1a1
    ValidatedForm,
    ...inputComponents
  }
})
export default class ViewerCount extends WidgetSettings<IViewerCountData, ViewerCountService> {
  navItems = [
    { value: 'manage-count', label: $t('Manage Viewer Count') },
    { value: 'font', label: $t('Font Settings') },
    { value: 'source', label: $t('Source') }
  ];
}<|MERGE_RESOLUTION|>--- conflicted
+++ resolved
@@ -4,10 +4,6 @@
 import { inputComponents } from 'components/widgets/inputs';
 import VFormGroup from 'components/shared/inputs/VFormGroup.vue';
 import { IViewerCountData, ViewerCountService } from 'services/widgets/settings/viewer-count';
-<<<<<<< HEAD
-import CodeEditor from './CodeEditor.vue';
-=======
->>>>>>> c5e6c1a1
 import { $t } from 'services/i18n';
 
 import ValidatedForm from 'components/shared/inputs/ValidatedForm.vue';
@@ -15,10 +11,6 @@
   components: {
     WidgetEditor,
     VFormGroup,
-<<<<<<< HEAD
-    CodeEditor,
-=======
->>>>>>> c5e6c1a1
     ValidatedForm,
     ...inputComponents
   }
