<template>
<widget-editor :navItems="navItems">
  <!-- goal setup -->
  <validated-form slot="goal-properties" v-if="loaded">
    <div v-if="hasGoal">
      <div class="section__body">
<<<<<<< HEAD
        <v-form-group :title="$t('Title')">{{ wData.goal.title }}</v-form-group>
        <v-form-group :title="$t('Goal Amount')">{{ wData.goal.amount }}</v-form-group>
        <v-form-group :title="$t('Current Amount')">{{ wData.goal.current_amount }}</v-form-group>
        <v-form-group :title="$t('Days Remaining')">{{ wData.goal.to_go }}</v-form-group>
=======
        <div class="goal-row"><span>{{ $t('Title') }}</span><span>{{ wData.goal.title }}</span></div>
        <div class="goal-row"><span>{{ $t('Goal Amount') }}</span><span>{{ wData.goal.amount }}</span></div>
        <div class="goal-row"><span>{{ $t('Current Amount') }}</span><span>{{ wData.goal.current_amount }}</span></div>
        <div class="goal-row"><span>{{ $t('Days Remaining') }}</span><span>{{ wData.goal.to_go }}</span></div>
>>>>>>> c5e6c1a1
        <button class="button button--soft-warning" @click="resetGoal()">{{ $t("End Goal") }}</button>
      </div>
    </div>

    <div v-else>
      <div class="section__body" v-if="requestState !== 'pending'">
        <validated-form ref="form">
          <v-form-group v-model="goalCreateOptions.title" :metadata="metadata.title"/>
          <v-form-group v-model="goalCreateOptions.goal_amount" :metadata="metadata.goal_amount"/>
          <v-form-group v-model="goalCreateOptions.manual_goal_amount" :metadata="metadata.manual_goal_amount"/>
          <v-form-group v-model="goalCreateOptions.ends_at" :metadata="metadata.ends_at"/>
        </validated-form>
<<<<<<< HEAD
=======
        <button @click="saveGoal()" class="button button--action">{{ $t('Start Goal') }}</button>
>>>>>>> c5e6c1a1
      </div>
      <div v-else class="loading-spinner">
        <img src="../../../../media/images/loader.svg" />
      </div>
      <button @click="saveGoal()" class="button button--action">{{ $t('Start Goal') }}</button>
    </div>
  </validated-form>


  <validated-form slot="visual-properties" v-if="loaded" @input="save()">
<<<<<<< HEAD
    <v-form-group type="list" title="Layout" v-model="wData.settings.layout" :metadata="metadata.layout"/>
    <v-form-group type="color" title="Background Color" v-model="wData.settings.background_color"/>
    <v-form-group type="color" title="Bar Color" v-model="wData.settings.bar_color"/>
    <v-form-group type="color" title="Bar Background Color" v-model="wData.settings.bar_bg_color"/>
    <v-form-group type="color" title="Text Color" v-model="wData.settings.text_color" :metadata="{ tooltip: textColorTooltip }"/>
    <v-form-group type="color" title="Bar Text Color" v-model="wData.settings.bar_text_color"/>
=======
    <v-form-group type="list" :title="$t('Layout')" v-model="wData.settings.layout" :metadata="metadata.layout"/>
    <v-form-group type="color" :title="$t('Background Color')" v-model="wData.settings.background_color"/>
    <v-form-group type="color" :title="$t('Bar Color')" v-model="wData.settings.bar_color"/>
    <v-form-group type="color" :title="$t('Bar Background Color')" v-model="wData.settings.bar_bg_color"/>
    <v-form-group type="color" :title="$t('Text Color')" v-model="wData.settings.text_color" :metadata="{ tooltip: textColorTooltip }"/>
    <v-form-group type="color" :title="$t('Bar Text Color')" v-model="wData.settings.bar_text_color"/>
>>>>>>> c5e6c1a1
    <v-form-group
        type="slider"
        :title="$t('Bar Thickness')"
        v-model="wData.settings.bar_thickness"
        :metadata="metadata.bar_thickness"
    />
<<<<<<< HEAD
    <v-form-group type="fontFamily" :value="wData.settings.font" :metadata="{ tooltip: fontFamilyTooltip }" />
=======
    <v-form-group
      :title="$t('Font Family')"
      type="fontFamily"
      :value="wData.settings.font"
      :metadata="{ tooltip: fontFamilyTooltip }"
    />
>>>>>>> c5e6c1a1
  </validated-form>


</widget-editor>

</template>

<script lang="ts" src="./GenericGoal.vue.ts"></script>

<style lang="less" scoped>
@import "../../../styles/index";

.goal-row {
  display: flex;
  justify-content: space-between;
  padding: 8px;
  border-bottom: 1px solid @day-secondary;
}

.goal-row:last-of-type {
  margin-bottom: 8px;
}

.loading-spinner {
  position: relative;
  width: 100%;
  height: 100%;
  padding-top: 100px;

  img {
    position: absolute;
    left: 50%;
    transform: translate(-50%, 0);
  }
}

.night-theme {
  .goal-row {
    border-color: @night-accent-dark;
  }
}
</style><|MERGE_RESOLUTION|>--- conflicted
+++ resolved
@@ -4,17 +4,10 @@
   <validated-form slot="goal-properties" v-if="loaded">
     <div v-if="hasGoal">
       <div class="section__body">
-<<<<<<< HEAD
-        <v-form-group :title="$t('Title')">{{ wData.goal.title }}</v-form-group>
-        <v-form-group :title="$t('Goal Amount')">{{ wData.goal.amount }}</v-form-group>
-        <v-form-group :title="$t('Current Amount')">{{ wData.goal.current_amount }}</v-form-group>
-        <v-form-group :title="$t('Days Remaining')">{{ wData.goal.to_go }}</v-form-group>
-=======
         <div class="goal-row"><span>{{ $t('Title') }}</span><span>{{ wData.goal.title }}</span></div>
         <div class="goal-row"><span>{{ $t('Goal Amount') }}</span><span>{{ wData.goal.amount }}</span></div>
         <div class="goal-row"><span>{{ $t('Current Amount') }}</span><span>{{ wData.goal.current_amount }}</span></div>
         <div class="goal-row"><span>{{ $t('Days Remaining') }}</span><span>{{ wData.goal.to_go }}</span></div>
->>>>>>> c5e6c1a1
         <button class="button button--soft-warning" @click="resetGoal()">{{ $t("End Goal") }}</button>
       </div>
     </div>
@@ -27,51 +20,34 @@
           <v-form-group v-model="goalCreateOptions.manual_goal_amount" :metadata="metadata.manual_goal_amount"/>
           <v-form-group v-model="goalCreateOptions.ends_at" :metadata="metadata.ends_at"/>
         </validated-form>
-<<<<<<< HEAD
-=======
         <button @click="saveGoal()" class="button button--action">{{ $t('Start Goal') }}</button>
->>>>>>> c5e6c1a1
       </div>
       <div v-else class="loading-spinner">
         <img src="../../../../media/images/loader.svg" />
       </div>
-      <button @click="saveGoal()" class="button button--action">{{ $t('Start Goal') }}</button>
     </div>
   </validated-form>
 
 
   <validated-form slot="visual-properties" v-if="loaded" @input="save()">
-<<<<<<< HEAD
-    <v-form-group type="list" title="Layout" v-model="wData.settings.layout" :metadata="metadata.layout"/>
-    <v-form-group type="color" title="Background Color" v-model="wData.settings.background_color"/>
-    <v-form-group type="color" title="Bar Color" v-model="wData.settings.bar_color"/>
-    <v-form-group type="color" title="Bar Background Color" v-model="wData.settings.bar_bg_color"/>
-    <v-form-group type="color" title="Text Color" v-model="wData.settings.text_color" :metadata="{ tooltip: textColorTooltip }"/>
-    <v-form-group type="color" title="Bar Text Color" v-model="wData.settings.bar_text_color"/>
-=======
     <v-form-group type="list" :title="$t('Layout')" v-model="wData.settings.layout" :metadata="metadata.layout"/>
     <v-form-group type="color" :title="$t('Background Color')" v-model="wData.settings.background_color"/>
     <v-form-group type="color" :title="$t('Bar Color')" v-model="wData.settings.bar_color"/>
     <v-form-group type="color" :title="$t('Bar Background Color')" v-model="wData.settings.bar_bg_color"/>
     <v-form-group type="color" :title="$t('Text Color')" v-model="wData.settings.text_color" :metadata="{ tooltip: textColorTooltip }"/>
     <v-form-group type="color" :title="$t('Bar Text Color')" v-model="wData.settings.bar_text_color"/>
->>>>>>> c5e6c1a1
     <v-form-group
         type="slider"
         :title="$t('Bar Thickness')"
         v-model="wData.settings.bar_thickness"
         :metadata="metadata.bar_thickness"
     />
-<<<<<<< HEAD
-    <v-form-group type="fontFamily" :value="wData.settings.font" :metadata="{ tooltip: fontFamilyTooltip }" />
-=======
     <v-form-group
       :title="$t('Font Family')"
       type="fontFamily"
       :value="wData.settings.font"
       :metadata="{ tooltip: fontFamilyTooltip }"
     />
->>>>>>> c5e6c1a1
   </validated-form>
 
 
