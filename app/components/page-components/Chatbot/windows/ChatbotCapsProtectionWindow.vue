<template>
<ModalLayout
  :showControls="false"
  :customControls="true"
  :title="$t('Caps Protection Preferences')"
>
  <div slot="fixed">
    <Tabs :tabs="tabs" :value="selectedTab" @input="onSelectTabHandler">
    </Tabs>
  </div>
  <div slot="content" class="chatbot-caps-protection__container">
    <transition name='fade' mode="out-in" appear>
      <validated-form ref="form">
        <div v-if="selectedTab === 'general' && capsProtection">
          <div class="row">
            <div class="small-6 columns">
              <VFormGroup
                :title="$t('Auto Permit')"
                v-model="capsProtection.general.excluded.level"
                :metadata="metadata.caps.general.excluded.level"
              />
            </div>
            <div class="small-6 columns">
              <VFormGroup
                :title="$t('Punishment')"
                v-model="capsProtection.general.punishment.type"
                :metadata="metadata.caps.general.punishment.type"
              />
            </div>
          </div>
          <VFormGroup
            v-if="capsProtection.general.punishment.type === 'Timeout'"
            :title="$t('Punishment Duration (Value in Minutes)')"
            v-model="capsProtection.general.punishment.duration"
            :metadata="metadata.caps.general.punishment.duration"
          />
          <VFormGroup
            :title="$t('Punishment Response (Line breaks will be ignored)')"
            v-model="capsProtection.general.message"
            :metadata="metadata.caps.general.message"
          />
        </div>
        <div v-if="selectedTab === 'advanced'">
          <VFormGroup
            :title="$t('Minimum Amount of Caps')"
            v-model="capsProtection.advanced.minimum"
            :metadata="metadata.caps.advanced.minimum"
          />
          <VFormGroup
            :title="$t('Maximum Amount of Caps')"
            v-model="capsProtection.advanced.maximum"
            :metadata="metadata.caps.advanced.maximum"
          />
          <VFormGroup
            :title="$t('Maximum Percent')"
            v-model="capsProtection.advanced.percent"
            :metadata="metadata.caps.advanced.percent"
          />
        </div>
<<<<<<< HEAD
        <VFormGroup
          v-if="capsProtection.general.punishment.type === 'Timeout'"
          :title="$t('Punishment Duration (Value in Seconds)')"
          v-model="capsProtection.general.punishment.duration"
          :metadata="metadata.caps.general.punishment.duration"
        />
        <VFormGroup
          :title="$t('Punishment Response (Line breaks will be ignored)')"
          v-model="capsProtection.general.message"
          :metadata="metadata.caps.general.message"
        />
      </div>
      <div v-if="selectedTab === 'advanced'">
        <VFormGroup
          :title="$t('Minimum Amount of Caps')"
          v-model="capsProtection.advanced.minimum"
          :metadata="metadata.caps.advanced.minimum"
        />
        <VFormGroup
          :title="$t('Maximum Amount of Caps')"
          v-model="capsProtection.advanced.maximum"
          :metadata="metadata.caps.advanced.maximum"
        />
        <VFormGroup
          :title="$t('Maximum Percent')"
          v-model="capsProtection.advanced.percent"
          :metadata="metadata.caps.advanced.percent"
        />
      </div>
=======
      </validated-form>
>>>>>>> cb46fa97
    </transition>
  </div>
  <div slot="controls" class="flex flex--space-between">
    <button
      class="button button--default"
      @click="onResetHandler">
      {{ $t('Reset') }}
    </button>
    <div>
      <button
        class="button button--default"
        @click="onCancelHandler">
        {{ $t('Cancel') }}
      </button>
      <button
        class="button button--action"
        @click="onSaveHandler"
      >
        {{ $t("Save") }}
      </button>
    </div>
  </div>
</ModalLayout>
</template>

<script lang="ts" src="./ChatbotCapsProtectionWindow.vue.ts"></script>

<style <style lang="less" scoped>
.chatbot-caps-protection__container {
  padding-top: 45px;
}
</style><|MERGE_RESOLUTION|>--- conflicted
+++ resolved
@@ -30,7 +30,7 @@
           </div>
           <VFormGroup
             v-if="capsProtection.general.punishment.type === 'Timeout'"
-            :title="$t('Punishment Duration (Value in Minutes)')"
+            :title="$t('Punishment Duration (Value in Seconds)')"
             v-model="capsProtection.general.punishment.duration"
             :metadata="metadata.caps.general.punishment.duration"
           />
@@ -57,39 +57,7 @@
             :metadata="metadata.caps.advanced.percent"
           />
         </div>
-<<<<<<< HEAD
-        <VFormGroup
-          v-if="capsProtection.general.punishment.type === 'Timeout'"
-          :title="$t('Punishment Duration (Value in Seconds)')"
-          v-model="capsProtection.general.punishment.duration"
-          :metadata="metadata.caps.general.punishment.duration"
-        />
-        <VFormGroup
-          :title="$t('Punishment Response (Line breaks will be ignored)')"
-          v-model="capsProtection.general.message"
-          :metadata="metadata.caps.general.message"
-        />
-      </div>
-      <div v-if="selectedTab === 'advanced'">
-        <VFormGroup
-          :title="$t('Minimum Amount of Caps')"
-          v-model="capsProtection.advanced.minimum"
-          :metadata="metadata.caps.advanced.minimum"
-        />
-        <VFormGroup
-          :title="$t('Maximum Amount of Caps')"
-          v-model="capsProtection.advanced.maximum"
-          :metadata="metadata.caps.advanced.maximum"
-        />
-        <VFormGroup
-          :title="$t('Maximum Percent')"
-          v-model="capsProtection.advanced.percent"
-          :metadata="metadata.caps.advanced.percent"
-        />
-      </div>
-=======
       </validated-form>
->>>>>>> cb46fa97
     </transition>
   </div>
   <div slot="controls" class="flex flex--space-between">
