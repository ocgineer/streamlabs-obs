--- conflicted
+++ resolved
@@ -121,17 +121,9 @@
     this.selectedTab = tab;
   }
 
-<<<<<<< HEAD
-  onSaveHandler() {
-=======
-  onCancelHandler() {
-    this.chatbotCommonService.closeChildWindow();
-  }
-
   async onSaveHandler() {
     if (await this.$refs.form.validateAndGetErrorsCount()) return;
 
->>>>>>> e24156fc
     if (this.isEdit) {
       this.chatbotApiService
         .updateCustomCommand(this.customCommandToUpdate.id, this.newCommand)
