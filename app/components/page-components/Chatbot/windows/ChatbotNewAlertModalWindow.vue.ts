import Vue from 'vue';
import { cloneDeep } from 'lodash';
import { Component, Prop } from 'vue-property-decorator';
import ChatbotAlertsBase from 'components/page-components/Chatbot/module-bases/ChatbotAlertsBase.vue';
import TextInput from 'components/shared/inputs/TextInput.vue';
import TextAreaInput from 'components/shared/inputs/TextAreaInput.vue';
import ListInput from 'components/shared/inputs/ListInput.vue';
import NumberInput from 'components/shared/inputs/NumberInput.vue';
import { $t } from 'services/i18n';
import ValidatedForm from 'components/shared/inputs/ValidatedForm.vue';
import {
  IListMetadata,
  ITextMetadata,
  INumberMetadata,
  EInputType,
} from 'components/shared/inputs/index';

import {
  IAlertMessage,
  NEW_ALERT_MODAL_ID,
<<<<<<< HEAD
  ChatbotAlertType
=======
  ChatbotAlertType,
>>>>>>> 29492aea
} from 'services/chatbot';

interface INewAlertMetadata {
  follow: {
    newMessage: {
      message: ITextMetadata;
    };
  },
  sub: {
    newMessage: {
      tier: IListMetadata<string>;
      amount: INumberMetadata;
      message: ITextMetadata;
      is_gifted: IListMetadata<boolean>;
    }
  },
  tip: {
    newMessage: {
      amount: INumberMetadata;
      message: ITextMetadata;
    }
  },
  host: {
    newMessage: {
      amount: INumberMetadata;
      message: ITextMetadata;
    }
  },
  raid: {
    newMessage: {
      amount: INumberMetadata;
      message: ITextMetadata;
    }
  },
  bits: {
    newMessage: {
      amount: INumberMetadata;
      message: ITextMetadata;
    }
  },
  sub_mystery_gift: {
    newMessage: {
      tier: IListMetadata<string>;
      amount: INumberMetadata;
      message: ITextMetadata;
    }
  }
}

interface INewAlertData {
  [id: string] : {
    newMessage: IAlertMessage;
  };
  follow: {
    newMessage: IAlertMessage;
  };
  sub: {
    newMessage: IAlertMessage;
  };
  tip: {
    newMessage: IAlertMessage;
  };
  host: {
    newMessage: IAlertMessage;
  };
  raid: {
    newMessage: IAlertMessage;
  };
  bits: {
    newMessage: IAlertMessage;
  };
  sub_mystery_gift: {
    newMessage: IAlertMessage;
  }
}

@Component({
  components: {
    TextInput,
    TextAreaInput,
    ListInput,
    NumberInput,
    ValidatedForm
  }
})
export default class ChatbotNewAlertModalWindow extends ChatbotAlertsBase {
  @Prop()
  selectedType: ChatbotAlertType;
<<<<<<< HEAD
=======

  $refs: {
    form: ValidatedForm;
  };
>>>>>>> 29492aea

  onSubmitHandler: Function = () => {};

  newAlert: INewAlertData = cloneDeep(this.initialNewAlertState);

  isEdit = false;

  get NEW_ALERT_MODAL_ID() {
    return NEW_ALERT_MODAL_ID;
  }

  get title() {
    return `${this.isEdit ? 'Edit' : 'New'} ${this.selectedType} Alert`;
  }

  get isDonation() {
    return this.selectedType === 'tip';
  }

  get isSubscription() {
    return this.selectedType === 'sub';
  }

  get isFollower() {
    return this.selectedType === 'follow';
  }

  get isHost() {
    return this.selectedType === 'host';
  }

  get isRaid() {
    return this.selectedType === 'raid';
  }

  get isBit() {
    return this.selectedType === 'bits';
  }

  get isSubMysteryGift() {
    return this.selectedType === 'sub_mystery_gift';
  }

  get disabledSubmit() {
    const { message, tier, amount } = this.newAlert[
      this.selectedType
    ].newMessage;
    if (this.isFollower) return !message;
    if (this.isSubscription) return !amount || !message || !tier;

    return amount === null || !message;
  }

  get metadata() {
    const metadata: INewAlertMetadata = {
      follow: {
        newMessage: {
          message: {
            type: EInputType.text,
            required: true,
            placeholder: $t('Message to follower')
          }
        }
      },
      sub: {
        newMessage: {
          tier: {
            required: true,
            type: EInputType.list,
            options: ['Prime', 'Tier 1', 'Tier 2', 'Tier 3'].map(tier => ({
              value: tier,
              title: $t(tier)
            }))
          },
          amount: {
            required: true,
            type: EInputType.number,
            placeholder: $t('Number of months subscribed')
          },
          message: {
            type: EInputType.textArea,
            required: true,
            placeholder: $t('Message to subscriber')
          },
          is_gifted: {
            required: true,
            type: EInputType.list,
            options: ['yes', 'no'].map(isGifted => ({
              value: isGifted === 'yes',
              title: $t(isGifted)
            }))
          }
        }
      },
      tip: {
        newMessage: {
          amount: {
            type: EInputType.number,
            min: 0,
            required: true,
            placeholder: $t('Minimum amount')
          },
          message: {
            type: EInputType.textArea,
            required: true,
            placeholder: $t('Message to donator')
          }
        }
      },
      host: {
        newMessage: {
          amount: {
            required: true,
            type: EInputType.number,
            min: 0,
            placeholder: $t('Minimum viewer count')
          },
          message: {
            type: EInputType.textArea,
            required: true,
            placeholder: $t('Message to hosts')
          }
        }
      },
      raid: {
        newMessage: {
          amount: {
            min: 0,
            type: EInputType.number,
            required: true,
            placeholder: $t('Minimum amount')
          },
          message: {
            required: true,
            type: EInputType.textArea,
            placeholder: $t('Message to raider')
          }
        }
      },
      bits: {
        newMessage: {
          amount: {
            required: true,
            type: EInputType.number,
            min: 0,
            placeholder: $t('Minimum bit count')
          },
          message: {
            required: true,
            type: EInputType.textArea,
            placeholder: $t('Message to Bit donators')
          }
        }
      },
      sub_mystery_gift: {
        newMessage: {
          tier: {
            required: true,
            type: EInputType.list,
            options: ['Prime', 'Tier 1', 'Tier 2', 'Tier 3'].map(tier => ({
              value: tier,
              title: $t(tier)
            }))
          },
          amount: {
            required: true,
            type: EInputType.number,
            placeholder: $t('Number of months subscribed')
          },
          message: {
            type: EInputType.textArea,
            required: true,
            placeholder: $t('Message to subscriber')
          },
        }
      },
    };
    return metadata;
  }

  get initialNewAlertState() {
    const initialState: INewAlertData = {
      follow: {
        newMessage: {
          message: null
        }
      },
      sub: {
        newMessage: {
          amount: null,
          message: null,
          is_gifted: false,
          tier: $t('Prime')
        }
      },
      tip: {
        newMessage: {
          amount: null,
          message: null
        }
      },
      host: {
        newMessage: {
          amount: null,
          message: null
        }
      },
      raid: {
        newMessage: {
          amount: null,
          message: null
        }
      },
      bits: {
        newMessage: {
          amount: null,
          message: null
        }
      },
      sub_mystery_gift: {
        newMessage: {
          amount: null,
          message: null,
          tier: $t('Prime')
        }
      },
    };
    return initialState;
  }

  bindOnSubmitAndCheckIfEdited(event: any) {
    const { onSubmitHandler, editedAlert } = event.params;
    this.onSubmitHandler = onSubmitHandler;
    if (editedAlert) {
      this.isEdit = true;
      this.newAlert[this.selectedType].newMessage = cloneDeep(editedAlert);
    } else {
      this.isEdit = false;
      this.newAlert = cloneDeep(this.initialNewAlertState);
    }
  }

  onCancelHandler() {
    this.$modal.hide(NEW_ALERT_MODAL_ID);
  }

  async onSubmit() {
    if (await this.$refs.form.validateAndGetErrorsCount()) return;
    this.onSubmitHandler(this.newAlert[this.selectedType].newMessage);
  }
}<|MERGE_RESOLUTION|>--- conflicted
+++ resolved
@@ -12,17 +12,13 @@
   IListMetadata,
   ITextMetadata,
   INumberMetadata,
-  EInputType,
+  EInputType
 } from 'components/shared/inputs/index';
 
 import {
   IAlertMessage,
   NEW_ALERT_MODAL_ID,
-<<<<<<< HEAD
   ChatbotAlertType
-=======
-  ChatbotAlertType,
->>>>>>> 29492aea
 } from 'services/chatbot';
 
 interface INewAlertMetadata {
@@ -30,50 +26,50 @@
     newMessage: {
       message: ITextMetadata;
     };
-  },
+  };
   sub: {
     newMessage: {
       tier: IListMetadata<string>;
       amount: INumberMetadata;
       message: ITextMetadata;
       is_gifted: IListMetadata<boolean>;
-    }
-  },
+    };
+  };
   tip: {
     newMessage: {
       amount: INumberMetadata;
       message: ITextMetadata;
-    }
-  },
+    };
+  };
   host: {
     newMessage: {
       amount: INumberMetadata;
       message: ITextMetadata;
-    }
-  },
+    };
+  };
   raid: {
     newMessage: {
       amount: INumberMetadata;
       message: ITextMetadata;
-    }
-  },
+    };
+  };
   bits: {
     newMessage: {
       amount: INumberMetadata;
       message: ITextMetadata;
-    }
-  },
+    };
+  };
   sub_mystery_gift: {
     newMessage: {
       tier: IListMetadata<string>;
       amount: INumberMetadata;
       message: ITextMetadata;
-    }
-  }
+    };
+  };
 }
 
 interface INewAlertData {
-  [id: string] : {
+  [id: string]: {
     newMessage: IAlertMessage;
   };
   follow: {
@@ -96,7 +92,7 @@
   };
   sub_mystery_gift: {
     newMessage: IAlertMessage;
-  }
+  };
 }
 
 @Component({
@@ -109,15 +105,11 @@
   }
 })
 export default class ChatbotNewAlertModalWindow extends ChatbotAlertsBase {
-  @Prop()
-  selectedType: ChatbotAlertType;
-<<<<<<< HEAD
-=======
+  @Prop() selectedType: ChatbotAlertType;
 
   $refs: {
     form: ValidatedForm;
   };
->>>>>>> 29492aea
 
   onSubmitHandler: Function = () => {};
 
@@ -291,9 +283,9 @@
             type: EInputType.textArea,
             required: true,
             placeholder: $t('Message to subscriber')
-          },
-        }
-      },
+          }
+        }
+      }
     };
     return metadata;
   }
@@ -343,7 +335,7 @@
           message: null,
           tier: $t('Prime')
         }
-      },
+      }
     };
     return initialState;
   }
