--- conflicted
+++ resolved
@@ -2,7 +2,11 @@
 import electron from 'electron';
 import { Component, Watch } from 'vue-property-decorator';
 import { Inject } from 'util/injector';
-import { getComponents, IWindowOptions, WindowsService } from 'services/windows';
+import {
+  getComponents,
+  IWindowOptions,
+  WindowsService
+} from 'services/windows';
 import { CustomizationService } from 'services/customization';
 import TitleBar from '../TitleBar.vue';
 
@@ -16,13 +20,7 @@
   @Inject() private windowsService: WindowsService;
   @Inject() private customizationService: CustomizationService;
 
-<<<<<<< HEAD
-  components: { name: string; isShown: boolean; }[] = [];
-
-  private refreshingTimeout = 0;
-=======
-  components: { name: string; isShown: boolean; title: string; }[] = [];
->>>>>>> 29492aea
+  components: { name: string; isShown: boolean; title: string }[] = [];
 
   private refreshingTimeout = 0;
 
@@ -63,7 +61,11 @@
 
     if (options.preservePrevWindow) {
       this.currentComponent.isShown = false;
-      this.components.push({ name: options.componentName, isShown: true, title: options.title });
+      this.components.push({
+        name: options.componentName,
+        isShown: true,
+        title: options.title
+      });
       this.setWindowTitle();
       return;
     }
@@ -82,7 +84,11 @@
     // that will do a bunch of synchronous IO.
     clearTimeout(this.refreshingTimeout);
     this.refreshingTimeout = window.setTimeout(() => {
-      this.components.push({ name: options.componentName, isShown: true, title: options.title });
+      this.components.push({
+        name: options.componentName,
+        isShown: true,
+        title: options.title
+      });
       this.setWindowTitle();
     }, 50);
   }
