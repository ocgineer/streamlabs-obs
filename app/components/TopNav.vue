<template>
<div class="top-nav">
  <!--<button
      @click="navigateOnboarding"
      class="button button--action"
      :class="{ active: page === 'Onboarding' }">
      Onboarding
  </button>-->

  <div class="tabs">
    <button
      @click="navigateDashboard"
      class="tab-button"
      :class="{ active: page === 'Dashboard' }"
      :disabled="!isUserLoggedIn || locked">
      <i class="icon-dashboard"/> <span>{{ $t('Dashboard') }}</span>
    </button>
    <button
      @click="navigateChatBot"
      class="tab-button"
      v-if="featureIsEnabled(availableFeatures.chatbot)"
      :class="{ active: page === 'Chatbot'}"
      :disabled="!isUserLoggedIn || locked">
<<<<<<< HEAD
      <i class="icon-chatbot"/> {{ $t('Chatbot') }}
=======
      <i class="icon-chatbot"/> <span>{{ $t('Chatbot') }}</span>
>>>>>>> 29492aea
    </button>
    <button
      @click="navigateOverlays"
      class="tab-button"
      :class="{ 'is-active': page === 'BrowseOverlays' }"
      :disabled="!isUserLoggedIn || locked">
      <i class="icon-themes"/> <span>{{ $t('Themes') }}</span>
    </button>
    <button
      @click="navigateStudio"
      class="tab-button"
      :class="{ 'is-active': page === 'Studio' }"
      :disabled="locked">
      <i class="icon-studio"/> <span>{{ $t('Editor') }}</span>
    </button>
    <button
      @click="navigateLive"
      class="tab-button"
      :class="{ 'is-active': page === 'Live' }"
      :disabled="!isUserLoggedIn || locked">
      <i class="icon-live-dashboard"/> <span>{{ $t('Live') }}</span>
    </button>
  </div>

  <div class="top-nav-right">

    <div class="top-nav-item">
      <button @click="toggleNightTheme" class="theme-toggle">
        <div class="theme-toggle__bg"></div>
        <img class="theme-toggle__icon theme-toggle__icon--moon" src="../../media/images/moon.png"/>
        <img class="theme-toggle__icon theme-toggle__icon--sun" src="../../media/images/sun.png"/>
      </button>
    </div>
    <div class="top-nav-item" v-if="isDevMode">
      <a class="link" @click="openDevTools">Dev Tools</a>
    </div>
    <div class="top-nav-item" v-if="isDevMode">
      <a class="link" @click="navigateDesignSystem">Design System</a>
    </div>
    <div class="top-nav-item" :class="{ 'top-nav-item--active': studioModeEnabled }">
      <a
        @click="studioMode"
        class="link">
        <i class="icon-studio-mode-3" v-tooltip.right="studioModeTooltip" /><span>{{ $t('Studio Mode') }}</span>
      </a>
    </div>
    <div class="top-nav-item">
      <a
        @click="openDiscord"
        class="link">
        <i class="icon-discord"></i><span>Discord</span>
      </a>
    </div>
    <div class="top-nav-item">
      <a
        @click="openSettingsWindow"
        class="link">
        <i class="icon-settings"/><span>{{ $t('Settings') }}</span>
      </a>
    </div>
    <div class="top-nav-item">
      <login/>
    </div>
  </div>
</div>
</template>

<script lang="ts" src="./TopNav.vue.ts"></script>

<style lang="less">
@import "../styles/index";

.top-nav-item {
  .margin-left(2);
  display: flex;
  align-items: center;

  i {
    .margin-right(@0);
  }

  span {
    .margin-left();
  }

  &.top-nav-item--active {
    >a {
      >i,
      >span {
        color: @teal;
      }
    }
  }
}
</style>

<style lang="less" scoped>
@import "../styles/index";
.top-nav {
  display: flex;
  flex-direction: row;
  align-items: center;
  .padding-h-sides(2);
  position: relative;
  max-width:  none;
  background-color: @day-secondary;
  border-bottom: 1px solid @day-border;
  flex: 0 0 48px;
  z-index: 1;
}

.top-nav-right {
  flex-grow: 1;
  display: flex;
  text-align: right;
  justify-content: flex-end;
  align-items: center;
}

.link {
  @media(max-width: 1500px) {
    span {
      display: none;
    }
  }
}

.theme-toggle {
  position: relative;
  display: flex;
  align-items: center;

  .fa {
    overflow: hidden;
    position: relative;
  }

  .fa-sun-o {
    color: @yellow;
  }

  .fa-moon-o {
    display: none;
  }
}

.theme-toggle__bg {
  height: 14px;
  width: 30px;
  padding: 0px 16px;
  background: #e3e8eb;
  position: relative;
  border-radius: 10px;
}

.theme-toggle__icon {
  position: absolute;
  top: -2px;
}

.theme-toggle__icon--sun {
  width: 19px;
  right: -2px;
}

.theme-toggle__icon--moon {
  width: 18px;
  display: none;
  left: -2px;
}

.night-theme {
  .top-nav {
    background-color: @night-primary;
    border-color: @night-border;
  }

  .theme-toggle {
    .fa-sun-o {
      display: none;
    }

    .fa-moon-o {
      color: @white;
      opacity: 1;
      display: block;
    }
  }

  .user__name {
    &:hover {
      color: @white;
    }
  }

  .theme-toggle__bg {
    background-color: rgba(255, 255, 255, .2);
  }

  .theme-toggle__icon--moon {
    display: block;
  }

  .theme-toggle__icon--sun {
    display: none;
  }
}
</style><|MERGE_RESOLUTION|>--- conflicted
+++ resolved
@@ -21,11 +21,7 @@
       v-if="featureIsEnabled(availableFeatures.chatbot)"
       :class="{ active: page === 'Chatbot'}"
       :disabled="!isUserLoggedIn || locked">
-<<<<<<< HEAD
-      <i class="icon-chatbot"/> {{ $t('Chatbot') }}
-=======
       <i class="icon-chatbot"/> <span>{{ $t('Chatbot') }}</span>
->>>>>>> 29492aea
     </button>
     <button
       @click="navigateOverlays"
@@ -96,7 +92,7 @@
 <script lang="ts" src="./TopNav.vue.ts"></script>
 
 <style lang="less">
-@import "../styles/index";
+@import '../styles/index';
 
 .top-nav-item {
   .margin-left(2);
@@ -112,9 +108,9 @@
   }
 
   &.top-nav-item--active {
-    >a {
-      >i,
-      >span {
+    > a {
+      > i,
+      > span {
         color: @teal;
       }
     }
@@ -123,14 +119,14 @@
 </style>
 
 <style lang="less" scoped>
-@import "../styles/index";
+@import '../styles/index';
 .top-nav {
   display: flex;
   flex-direction: row;
   align-items: center;
   .padding-h-sides(2);
   position: relative;
-  max-width:  none;
+  max-width: none;
   background-color: @day-secondary;
   border-bottom: 1px solid @day-border;
   flex: 0 0 48px;
@@ -146,7 +142,7 @@
 }
 
 .link {
-  @media(max-width: 1500px) {
+  @media (max-width: 1500px) {
     span {
       display: none;
     }
@@ -222,7 +218,7 @@
   }
 
   .theme-toggle__bg {
-    background-color: rgba(255, 255, 255, .2);
+    background-color: rgba(255, 255, 255, 0.2);
   }
 
   .theme-toggle__icon--moon {
