--- conflicted
+++ resolved
@@ -91,12 +91,8 @@
 
 .change-media {
   text-transform: uppercase;
-<<<<<<< HEAD
-  color: @night-text;
   font-size: 11px;
-=======
   color: @night-paragraph;
->>>>>>> 760bf555
 }
 
 .night-theme {
