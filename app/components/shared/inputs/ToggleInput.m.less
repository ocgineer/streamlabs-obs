--- conflicted
+++ resolved
@@ -10,12 +10,8 @@
 
 .toggleinput__track {
   .transition();
-<<<<<<< HEAD
 
-  background-color: @light-3;
-=======
   background-color: var(--input-border);
->>>>>>> f4fc16cf
   border-radius: 20px;
   width: 100%;
   height: 100%;
@@ -31,20 +27,6 @@
   top: 2px;
   left: 2px;
   background-color: @white;
-<<<<<<< HEAD
-}
-
-:global(.night-theme) {
-  .toggleinput__track {
-    .transition();
-
-    background-color: @dark-5;
-    border-radius: 20px;
-    width: 100%;
-    height: 100%;
-  }
-=======
->>>>>>> f4fc16cf
 }
 
 .toggleinput__container.active {
