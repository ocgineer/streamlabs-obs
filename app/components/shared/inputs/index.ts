--- conflicted
+++ resolved
@@ -84,12 +84,7 @@
   directory?: boolean;
 }
 
-<<<<<<< HEAD
-// a helper for creating metadata
-=======
-
 // a helper for creating metadata for inputs
->>>>>>> bb5badde
 export const metadata = {
   timer: (options: ITimerMetadata) => ({ type: EInputType.timer, ...options } as ITimerMetadata),
   bool: (options: IInputMetadata) => ({ type: EInputType.bool, ...options } as IInputMetadata),
