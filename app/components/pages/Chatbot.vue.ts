--- conflicted
+++ resolved
@@ -27,12 +27,8 @@
     ChatbotModTools,
     ChatbotQuotes,
     ChatbotQueue,
-<<<<<<< HEAD
-    ToggleInput
-=======
     ToggleInput,
     ChatbotBanner
->>>>>>> 29492aea
   }
 })
 export default class Chatbot extends Vue {
@@ -58,10 +54,6 @@
     { title: 'Betting', enabled: false }
   ];
 
-<<<<<<< HEAD
-  test = false;
-=======
->>>>>>> 29492aea
   //
   // Default State
   //
@@ -91,7 +83,6 @@
   }
 
   mounted() {
-
     this.chatbotApiService
       .logIn()
       .then(response => {
@@ -101,4 +92,4 @@
         alert('Error authorizing you into chatbot');
       });
   }
-}
+}