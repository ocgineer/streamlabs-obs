import Vue from 'vue';
import { Component, Watch } from 'vue-property-decorator';
import { CustomizationService } from 'services/customization';
import StudioEditor from 'components/StudioEditor.vue';
import StudioControls from 'components/StudioControls.vue';
import { Inject } from 'util/injector';
import { TransitionsService } from 'services/transitions';
import Display from 'components/shared/Display.vue';
import StudioModeControls from 'components/StudioModeControls.vue';
import { AppService } from 'services/app';
import ResizeBar from 'components/shared/ResizeBar.vue';

@Component({
  components: {
    StudioEditor,
    StudioControls,
    Display,
    StudioModeControls,
    ResizeBar,
  },
})
export default class Studio extends Vue {
  @Inject() private customizationService: CustomizationService;
  @Inject() private transitionsService: TransitionsService;
  @Inject() private appService: AppService;

  $refs: {
    studioModeContainer: HTMLDivElement;
    studioDisplayContainer: HTMLDivElement;
  };

  stacked = false;

  sizeCheckInterval: number;

  mounted() {
    this.sizeCheckInterval = window.setInterval(() => {
      if (this.studioMode) {
        const rect = this.$refs.studioModeContainer.getBoundingClientRect();

        this.stacked = rect.width / rect.height <= 16 / 9;
      }
    }, 1000);

    this.showDisplay();
  }

  destroyed() {
    clearInterval(this.sizeCheckInterval);
  }

<<<<<<< HEAD
  get appLoading() {
    return this.appService.state.loading;
  }

  showDisplay() {
    // Hide the display until loading animation is finished
    if (this.appLoading) {
      requestAnimationFrame(this.showDisplay);
    } else {
      this.$refs.studioDisplayContainer.classList.toggle('hidden');
    }
  }

  get previewEnabled() {
    return this.customizationService.previewEnabled;
=======
  get displayEnabled() {
    return !this.customizationService.state.resizingInProgress && !this.performanceMode;
>>>>>>> 9f26dafe
  }

  get performanceMode() {
    return this.customizationService.state.performanceMode;
  }

  get studioMode() {
    return this.transitionsService.state.studioMode;
  }

  studioModeTransition() {
    this.transitionsService.executeStudioModeTransition();
  }

  enablePreview() {
    this.customizationService.setSettings({ performanceMode: false });
  }

  get height() {
    return this.customizationService.state.bottomdockSize;
  }

  set height(value) {
    this.customizationService.setSettings({ bottomdockSize: value });
  }

  get maxHeight() {
    return this.$root.$el.getBoundingClientRect().height - 400;
  }

  get minHeight() {
    return 50;
  }

  onResizeStartHandler() {
    this.customizationService.setSettings({ resizingInProgress: true });
  }

  onResizeStopHandler() {
    this.customizationService.setSettings({ resizingInProgress: false });
  }
}<|MERGE_RESOLUTION|>--- conflicted
+++ resolved
@@ -49,7 +49,6 @@
     clearInterval(this.sizeCheckInterval);
   }
 
-<<<<<<< HEAD
   get appLoading() {
     return this.appService.state.loading;
   }
@@ -63,12 +62,8 @@
     }
   }
 
-  get previewEnabled() {
-    return this.customizationService.previewEnabled;
-=======
   get displayEnabled() {
     return !this.customizationService.state.resizingInProgress && !this.performanceMode;
->>>>>>> 9f26dafe
   }
 
   get performanceMode() {
