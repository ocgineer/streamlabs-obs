import Vue from 'vue';
import { Component, Watch } from 'vue-property-decorator';
import { CustomizationService } from 'services/customization';
import StudioEditor from 'components/StudioEditor.vue';
import StudioControls from 'components/StudioControls.vue';
import { Inject } from 'util/injector';
import { TransitionsService } from 'services/transitions';
import Display from 'components/shared/Display.vue';
import StudioModeControls from 'components/StudioModeControls.vue';
<<<<<<< HEAD
import { AppService } from 'services/app';
=======
import ResizeBar from 'components/shared/ResizeBar.vue';
>>>>>>> eb7b915d

@Component({
  components: {
    StudioEditor,
    StudioControls,
    Display,
    StudioModeControls,
    ResizeBar,
  },
})
export default class Studio extends Vue {
  @Inject() private customizationService: CustomizationService;
  @Inject() private transitionsService: TransitionsService;
<<<<<<< HEAD
  @Inject() appService: AppService;
=======
>>>>>>> eb7b915d

  $refs: {
    studioModeContainer: HTMLDivElement;
    studioDisplayContainer: HTMLDivElement;
  };

  stacked = false;

  sizeCheckInterval: number;

  mounted() {
    this.sizeCheckInterval = window.setInterval(() => {
      if (this.studioMode) {
        const rect = this.$refs.studioModeContainer.getBoundingClientRect();

        this.stacked = rect.width / rect.height <= 16 / 9;
      }
    }, 1000);

    this.showDisplay();
  }

  destroyed() {
    clearInterval(this.sizeCheckInterval);
  }

  get appLoading() {
    return this.appService.state.loading;
  }

  showDisplay() {
    // Hide the display until loading animation is finished
    if (this.appLoading) {
      requestAnimationFrame(this.showDisplay);
    } else {
      this.$refs.studioDisplayContainer.classList.toggle('hidden');
    }
  }

  get previewEnabled() {
    return this.customizationService.previewEnabled;
  }

  get performanceMode() {
    return this.customizationService.state.performanceMode;
  }

  get studioMode() {
    return this.transitionsService.state.studioMode;
  }

  studioModeTransition() {
    this.transitionsService.executeStudioModeTransition();
  }

  enablePreview() {
    this.customizationService.setSettings({ performanceMode: false });
  }

  get height() {
    return this.customizationService.state.bottomdockSize;
  }

  set height(value) {
    this.customizationService.setSettings({ bottomdockSize: value });
  }

  get maxHeight() {
    return this.$root.$el.getBoundingClientRect().height - 400;
  }

  get minHeight() {
    return 50;
  }

  onResizeStartHandler() {
    this.customizationService.setSettings({ previewEnabled: false });
  }

  onResizeStopHandler() {
    this.customizationService.setSettings({ previewEnabled: true });
  }
}<|MERGE_RESOLUTION|>--- conflicted
+++ resolved
@@ -7,11 +7,8 @@
 import { TransitionsService } from 'services/transitions';
 import Display from 'components/shared/Display.vue';
 import StudioModeControls from 'components/StudioModeControls.vue';
-<<<<<<< HEAD
 import { AppService } from 'services/app';
-=======
 import ResizeBar from 'components/shared/ResizeBar.vue';
->>>>>>> eb7b915d
 
 @Component({
   components: {
@@ -25,10 +22,7 @@
 export default class Studio extends Vue {
   @Inject() private customizationService: CustomizationService;
   @Inject() private transitionsService: TransitionsService;
-<<<<<<< HEAD
-  @Inject() appService: AppService;
-=======
->>>>>>> eb7b915d
+  @Inject() private appService: AppService;
 
   $refs: {
     studioModeContainer: HTMLDivElement;
