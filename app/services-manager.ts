import electron from 'electron';
import uuid from 'uuid/v4';
import { Service } from './services/service';
import { AutoConfigService } from './services/auto-config';
import { ObsImporterService } from './services/obs-importer';
import { YoutubeService } from './services/platforms/youtube';
import { TwitchService } from './services/platforms/twitch';
import { MixerService } from './services/platforms/mixer';
import { ScenesService, SceneItem, SceneItemFolder, Scene, SceneItemNode } from './services/scenes';
import { ClipboardService } from './services/clipboard';
import { AudioService, AudioSource } from './services/audio';
import { CustomizationService } from './services/customization';
import { HostsService } from './services/hosts';
import { Hotkey, HotkeysService } from './services/hotkeys';
import { KeyListenerService } from './services/key-listener';
import { NavigationService } from './services/navigation';
import { NotificationsService } from './services/notifications';
import { ObsApiService } from './services/obs-api';
import { OnboardingService } from './services/onboarding';
import { PerformanceService } from './services/performance';
import { PerformanceMonitorService } from './services/performance-monitor';
import { PersistentStatefulService } from './services/persistent-stateful-service';
import { SettingsService } from './services/settings';
import { SourcesService, Source } from './services/sources';
import { UserService } from './services/user';
import { VideoService } from './services/video';
import { WidgetsService } from './services/widgets';
import { WidgetTester } from './services/widgets';
import { WindowsService } from './services/windows';
import { StatefulService } from './services/stateful-service';
import { TransitionsService } from 'services/transitions';
import { FontLibraryService } from './services/font-library';
import { SourceFiltersService } from './services/source-filters';
import { AppService } from './services/app';
import { ShortcutsService } from './services/shortcuts';
import { CacheUploaderService } from './services/cache-uploader';
import { TcpServerService } from './services/tcp-server';
import { IpcServerService } from './services/ipc-server';
import { UsageStatisticsService } from './services/usage-statistics';
import { StreamInfoService } from './services/stream-info';
import { StreamingService } from './services/streaming';
import { StreamlabelsService } from './services/streamlabels';
import Utils from './services/utils';
import { commitMutation } from './store';
import traverse from 'traverse';
import { ObserveList } from './util/service-observer';
import { Subject } from 'rxjs/Subject';
import { Subscription } from 'rxjs/Subscription';
import { Observable } from 'rxjs/Observable';
import { GuestApiService } from 'services/guest-api';
import { VideoEncodingOptimizationService } from 'services/video-encoding-optimizations';
import { DismissablesService } from 'services/dismissables';
import { SceneCollectionsServerApiService } from 'services/scene-collections/server-api';
import { SceneCollectionsService } from 'services/scene-collections';
import { TroubleshooterService } from 'services/troubleshooter';
import { SelectionService, Selection } from 'services/selection';
import { OverlaysPersistenceService } from 'services/scene-collections/overlays';
import { SceneCollectionsStateService } from 'services/scene-collections/state';
import { ChatbotApiService, ChatbotCommonService } from 'services/chatbot';
import { IncrementalRolloutService } from 'services/incremental-rollout';
import {
  IJsonRpcResponse,
  IJsonRpcEvent,
  IJsonRpcRequest,
  E_JSON_RPC_ERROR,
  IMutation,
  JsonrpcService
} from 'services/jsonrpc';
import { FileManagerService } from 'services/file-manager';
import { CrashReporterService } from 'services/crash-reporter';
import { PatchNotesService } from 'services/patch-notes';
import { ProtocolLinksService } from 'services/protocol-links';
import { WebsocketService } from 'services/websocket';
import { ProjectorService } from 'services/projector';
import { FacemasksService } from 'services/facemasks';
import { ProfanityFilterService } from 'util/profanity';
import { I18nService } from 'services/i18n';
import { MediaBackupService } from 'services/media-backup';
import { OutageNotificationsService } from 'services/outage-notifications';
import { MediaGalleryService } from 'services/media-gallery';
import { AnnouncementsService } from 'services/announcements';

import { BitGoalService } from 'services/widget-settings/bit-goal';
import { ChatBoxService } from 'services/widget-settings/chat-box';
import { DonationGoalService } from 'services/widget-settings/donation-goal';
import { FollowerGoalService } from 'services/widget-settings/follower-goal';
import { ViewerCountService } from 'services/widget-settings/viewer-count';
import { StreamBossService } from 'services/widget-settings/stream-boss';
import { DonationTickerService } from 'services/widget-settings/donation-ticker';
import { CreditsService } from 'services/widget-settings/credits';
import { EventListService } from 'services/widget-settings/event-list';
import { TipJarService } from 'services/widget-settings/tip-jar';
import { SponsorBannerService } from 'services/widget-settings/sponsor-banner';
<<<<<<< HEAD
import { MediaShareService } from 'services/widget-settings/media-share';
import { ChatbotService } from 'services/widget-settings/chatbot';
=======
import { SubGoalService } from 'services/widget-settings/sub-goal';
import { MediaShareService } from 'services/widget-settings/media-share';
import { ChatbotWidgetService } from 'services/widget-settings/chatbot';
>>>>>>> 29492aea

const { ipcRenderer } = electron;

export class ServicesManager extends Service {
  serviceEvent = new Subject<IJsonRpcResponse<IJsonRpcEvent>>();

  /**
   * list of used application services
   */
  private services: Dictionary<any> = {
    AutoConfigService,
    YoutubeService,
    TwitchService,
    MixerService,
    ScenesService,
    SceneItemNode,
    SceneItem,
    SceneItemFolder,
    Scene,
    ClipboardService,
    AudioService,
    AudioSource,
    CustomizationService,
    HostsService,
    HotkeysService,
    Hotkey,
    KeyListenerService,
    NavigationService,
    NotificationsService,
    ObsApiService,
    OnboardingService,
    PerformanceService,
    PerformanceMonitorService,
    PersistentStatefulService,
    SettingsService,
    SourceFiltersService,
    SourcesService,
    Source,
    StreamingService,
    UserService,
    VideoService,
    WidgetsService,
    WidgetTester,
    WindowsService,
    FontLibraryService,
    ObsImporterService,
    OverlaysPersistenceService,
    AppService,
    ShortcutsService,
    CacheUploaderService,
    UsageStatisticsService,
    IpcServerService,
    TcpServerService,
    StreamInfoService,
    StreamlabelsService,
    GuestApiService,
    VideoEncodingOptimizationService,
    CrashReporterService,
    DismissablesService,
    SceneCollectionsServerApiService,
    SceneCollectionsService,
    SceneCollectionsStateService,
    TroubleshooterService,
    JsonrpcService,
    SelectionService,
    Selection,
    FileManagerService,
    PatchNotesService,
    ProtocolLinksService,
    ProjectorService,
    TransitionsService,
    MediaBackupService,
    WebsocketService,
    FacemasksService,
    ProfanityFilterService,
    I18nService,
    OutageNotificationsService,
    BitGoalService,
    DonationGoalService,
    FollowerGoalService,
    ChatBoxService,
    ViewerCountService,
    ChatbotApiService,
    ChatbotCommonService,
    StreamBossService,
    DonationTickerService,
    CreditsService,
    EventListService,
    TipJarService,
    SponsorBannerService,
    SubGoalService,
    MediaGalleryService,
<<<<<<< HEAD
    AnnouncementsService,
    MediaShareService,
    ChatbotService,
=======
    IncrementalRolloutService,
    AnnouncementsService,
    MediaShareService,
    ChatbotWidgetService
>>>>>>> 29492aea
  };

  private instances: Dictionary<Service> = {};
  private mutationsBufferingEnabled = false;
  private bufferedMutations: IMutation[] = [];

  /**
   * contains additional information about errors
   * while JSONRPC request handling
   */
  private requestErrors: string[] = [];

  /**
   * if result of calling a service method in the main window is promise -
   * we create a linked promise in the child window and keep it callbacks here until
   * the promise in the main window will be resolved or rejected
   */
  private windowPromises: Dictionary<Function[]> = {};
  /**
   * almost the same as windowPromises but for keeping subscriptions
   */
  private windowSubscriptions: Dictionary<Subject<any>> = {};

  /**
   * keep created subscriptions in main window to not allow to subscribe to the channel twice
   */
  subscriptions: Dictionary<Subscription> = {};

  init() {

    // this helps to debug services from the console
    if (Utils.isDevMode()) {
      window['sm'] = this;
    }

    if (!Utils.isMainWindow()) {
      Service.setupProxy(service => this.applyIpcProxy(service));
      Service.setupInitFunction(service => {
        return true;
      });
      return;
    }

    Service.serviceAfterInit.subscribe(service => this.initObservers(service));

  }

  private initObservers(observableService: Service): Service[] {
    const observeList: ObserveList = ObserveList.instance;
    const items = observeList.observations.filter(item => {
      return item.observableServiceName === observableService.serviceName;
    });
    return items.map(
      item => this.getService(item.observerServiceName).instance
    );
  }

  getService(serviceName: string) {
    return this.services[serviceName];
  }

  getStatefulServicesAndMutators(): Dictionary<typeof StatefulService> {
    const statefulServices = {};
    Object.keys(this.services).forEach(serviceName => {
      const ServiceClass = this.services[serviceName];
      const isStatefulService = ServiceClass['initialState'];
      const isMutator = ServiceClass.prototype.mutations;
      if (!isStatefulService && !isMutator) return;
      statefulServices[serviceName] = this.services[serviceName];
    });
    return statefulServices;
  }

  /**
   * start listen messages from main window
   */
  listenMessages() {
    const promises = this.windowPromises;

    ipcRenderer.on(
      'services-message',
      (event: Electron.Event, message: IJsonRpcResponse<IJsonRpcEvent>) => {

        if (message.result._type !== 'EVENT') return;

        // handle promise reject/resolve
        if (message.result.emitter === 'PROMISE') {
          const promisePayload = message.result;
          if (promisePayload) {
            if (!promises[promisePayload.resourceId]) return; // this promise created from another API client
            const [resolve, reject] = promises[promisePayload.resourceId];
            const callback = promisePayload.isRejected ? reject : resolve;
            callback(promisePayload.data);
            delete promises[promisePayload.resourceId];
          }
        } else if (message.result.emitter === 'STREAM') {
          const resourceId = message.result.resourceId;
          if (!this.windowSubscriptions[resourceId]) return;
          this.windowSubscriptions[resourceId].next(message.result.data);
        }
      }
    );
  }

  isMutationBufferingEnabled() {
    return this.mutationsBufferingEnabled;
  }

  addMutationToBuffer(mutation: IMutation) {
    this.bufferedMutations.push(mutation);
  }

  executeServiceRequest(request: IJsonRpcRequest): IJsonRpcResponse<any> {
    let response: IJsonRpcResponse<any>;
    this.requestErrors = [];

    const handleErrors = (e?: any) => {
      if (!e && this.requestErrors.length === 0) return;
      if (e) {

        // re-raise error for Raven
        const isChildWindowRequest = request.params && request.params.fetchMutations;
        if (isChildWindowRequest) setTimeout(() => { throw e; }, 0);

        if (e.message) this.requestErrors.push(e.stack.toString());
      }

      response = this.jsonrpc.createError(request,{
        code: E_JSON_RPC_ERROR.INTERNAL_SERVER_ERROR,
        message: this.requestErrors.join(';')
      });
    };

    try {
      response = this.handleServiceRequest(request);
      handleErrors();
    } catch (e) {
      handleErrors(e);
    } finally {
      return response;
    }
  }

  private get jsonrpc(): typeof JsonrpcService {
    return JsonrpcService;
  }

  private handleServiceRequest(
    request: IJsonRpcRequest
  ): IJsonRpcResponse<any> {
    let response: IJsonRpcResponse<any>;
    const methodName = request.method;
    const {
      resource: resourceId,
      args,
      fetchMutations,
      compactMode
    } = request.params;

    if (fetchMutations) this.startBufferingMutations();

    const resource = this.getResource(resourceId);
    if (!resource) {
      response = this.jsonrpc.createError(request, {
        code: E_JSON_RPC_ERROR.INVALID_PARAMS,
        message: 'resource not found'
      });
    } else if (!resource[methodName]) {
      response = this.jsonrpc.createError(request, {
        code: E_JSON_RPC_ERROR.METHOD_NOT_FOUND,
        message: methodName
      });
    }

    if (response) {
      if (this.isMutationBufferingEnabled()) this.stopBufferingMutations();
      return response;
    }

    let responsePayload: any;

    if (resource[methodName] instanceof Observable) {
      const subscriptionId = `${resourceId}.${methodName}`;
      responsePayload = {
        _type: 'SUBSCRIPTION',
        resourceId: subscriptionId,
        emitter: 'STREAM'
      };
      if (!this.subscriptions[subscriptionId]) {
        this.subscriptions[subscriptionId] = resource[methodName].subscribe(
          (data: any) => {
            this.serviceEvent.next(
              this.jsonrpc.createEvent({
                emitter: 'STREAM',
                resourceId: subscriptionId,
                data
              })
            );
          }
        );
      }
    } else if (typeof resource[methodName] === 'function') {
      responsePayload = resource[methodName].apply(resource, args);
    } else {
      responsePayload = resource[methodName];
    }

    const isPromise = !!(responsePayload && responsePayload.then);

    if (isPromise) {
      const promiseId = uuid();
      const promise = responsePayload as PromiseLike<any>;

      promise.then(
        data => this.sendPromiseMessage({ isRejected: false, promiseId, data }),
        data => this.sendPromiseMessage({ isRejected: true, promiseId, data })
      );

      response = this.jsonrpc.createResponse(request, {
        _type: 'SUBSCRIPTION',
        resourceId: promiseId,
        emitter: 'PROMISE'
      });
    } else if (responsePayload && responsePayload.isHelper === true) {
      const helper = responsePayload;

      response = this.jsonrpc.createResponse(request, {
        _type: 'HELPER',
        resourceId: helper._resourceId,
        ...!compactMode ? this.getHelperModel(helper) : {}
      });
    } else if (responsePayload && responsePayload instanceof Service) {
      response = this.jsonrpc.createResponse(request, {
        _type: 'SERVICE',
        resourceId: responsePayload.serviceName,
        ...!compactMode ? this.getHelperModel(responsePayload) : {}
      });
    } else {
      // payload can contain helpers-objects
      // we have to wrap them in IpcProxy too
      traverse(responsePayload).forEach((item: any) => {
        if (item && item.isHelper === true) {
          const helper = this.getHelper(item.helperName, item.constructorArgs);
          return {
            _type: 'HELPER',
            resourceId: helper._resourceId,
            ...!compactMode ? this.getHelperModel(helper) : {}
          };
        }
      });

      response = this.jsonrpc.createResponse(request, responsePayload);
    }

    if (fetchMutations) response.mutations = this.stopBufferingMutations();

    return response;
  }

  /**
   * returns Service instance or ServiceHelper instance
   * @example
   * sourcesService = getResource('SourcesService')
   *
   * @example
   * source = getResource('Source[12]')
   */
  getResource(resourceId: string) {
    if (resourceId === 'ServicesManager') {
      return this;
    }

    if (this.services[resourceId]) {
      return this.getInstance(resourceId) || this.initService(resourceId);
    }

    const helperName = resourceId.split('[')[0];
    const constructorArgsStr = resourceId.substr(helperName.length);
    const constructorArgs = constructorArgsStr
      ? JSON.parse(constructorArgsStr)
      : void 0;
    return this.getHelper(helperName, constructorArgs);
  }

  /**
   * the information about resource scheme helps to improve performance for API clients
   * this is undocumented feature is mainly for our API client that we're using in tests
   */
  getResourceScheme(resourceId: string): Dictionary<string> {
    const resource = this.getResource(resourceId);
    if (!resource) {
      this.requestErrors.push(`Resource not found: ${resourceId}`);
      return null;
    }
    const resourceScheme = {};

    // collect resource keys from the whole prototype chain
    const keys: string[] = [];
    let proto = resource;
    do {
      keys.push(...Object.keys(proto));
      proto = Object.getPrototypeOf(proto);
    } while (proto.constructor.name !== 'Object');

    keys.forEach(key => {
      resourceScheme[key] = typeof resource[key];
    });


    return resourceScheme;
  }

  private getHelperModel(helper: Object): Object {
    if (helper['getModel'] && typeof helper['getModel'] === 'function') {
      return helper['getModel']();
    }
    return {};
  }

  /**
   * start buffering mutations to send them
   * as result of a service's method call
   */
  private startBufferingMutations() {
    this.mutationsBufferingEnabled = true;
  }

  /**
   * stop buffering and clear buffer
   */
  private stopBufferingMutations(): IMutation[] {
    this.mutationsBufferingEnabled = false;
    const mutations = this.bufferedMutations;
    this.bufferedMutations = [];
    return mutations;
  }

  /**
   * uses for child window services
   * all services methods calls will be sent to the main window
   */
  private applyIpcProxy(service: Service): Service {
    const availableServices = Object.keys(this.services);
    if (!availableServices.includes(service.constructor.name)) return service;


    return new Proxy(service, {
      get: (target, property, receiver) => {
        if (!target[property]) return target[property];

        if (target[property].isHelper) {
          return this.applyIpcProxy(target[property]);
        }

        if (Reflect.getMetadata('executeInCurrentWindow', target, property as string)) {
          return target[property];
        }

        if (typeof target[property] !== 'function' && !(target[property] instanceof Observable)) {
          return target[property];
        }

        const serviceName = target.constructor.name;
        const methodName = property;
        const isHelper = target['isHelper'];

        const handler = (...args: any[]) => {

          const response: IJsonRpcResponse<any> = electron.ipcRenderer.sendSync(
            'services-request',
            this.jsonrpc.createRequestWithOptions(
              isHelper ? target['_resourceId'] : serviceName,
              methodName as string,
              { compactMode: true, fetchMutations: true },
              ...args
            )
          );

          if (response.error) {
            throw 'IPC request failed: check the errors in the main window';
          }

          const result = response.result;
          response.mutations.forEach(mutation => commitMutation(mutation));

          if (result && result._type === 'SUBSCRIPTION') {
            if (result.emitter === 'PROMISE') {
              return new Promise((resolve, reject) => {
                const promiseId = result.resourceId;
                this.windowPromises[promiseId] = [resolve, reject];
              });
            }

            if (result.emitter === 'STREAM') {
              const subject = new Subject<any>();
              this.windowSubscriptions[result.resourceId] = subject;
              return subject;
            }
          }

          if (result && (result._type === 'HELPER' || result._type === 'SERVICE')) {
            const helper = this.getResource(result.resourceId);
            return this.applyIpcProxy(helper);
          }

          // payload can contain helpers-objects
          // we have to wrap them in IpcProxy too
          traverse(result).forEach((item: any) => {
            if (item && item._type === 'HELPER') {
              const helper = this.getResource(item.resourceId);
              return this.applyIpcProxy(helper);
            }
          });
          return result;
        };

        if (typeof target[property] === 'function') return handler;
        if (target[property] instanceof Observable) return handler();
      }
    });
  }

  private getHelper(name: string, constructorArgs: any[]) {
    const Helper = this.services[name];
    if (!Helper) return null;
    return new (Helper as any)(...constructorArgs);
  }

  private initService(serviceName: string): Service {
    const ServiceClass = this.services[serviceName];
    if (!ServiceClass) throw `unknown service: ${serviceName}`;
    if (this.instances[serviceName]) return;
    this.instances[serviceName] = ServiceClass.instance;
    return ServiceClass.instance;
  }

  private getInstance(serviceName: string): Service {
    return this.instances[serviceName];
  }

  private sendPromiseMessage(info: {
    isRejected: boolean;
    promiseId: string;
    data: any;
  }) {
    this.serviceEvent.next(
      this.jsonrpc.createEvent({
        emitter: 'PROMISE',
        data: info.data,
        resourceId: info.promiseId,
        isRejected: info.isRejected
      })
    );
  }
}<|MERGE_RESOLUTION|>--- conflicted
+++ resolved
@@ -6,7 +6,13 @@
 import { YoutubeService } from './services/platforms/youtube';
 import { TwitchService } from './services/platforms/twitch';
 import { MixerService } from './services/platforms/mixer';
-import { ScenesService, SceneItem, SceneItemFolder, Scene, SceneItemNode } from './services/scenes';
+import {
+  ScenesService,
+  SceneItem,
+  SceneItemFolder,
+  Scene,
+  SceneItemNode
+} from './services/scenes';
 import { ClipboardService } from './services/clipboard';
 import { AudioService, AudioSource } from './services/audio';
 import { CustomizationService } from './services/customization';
@@ -91,14 +97,9 @@
 import { EventListService } from 'services/widget-settings/event-list';
 import { TipJarService } from 'services/widget-settings/tip-jar';
 import { SponsorBannerService } from 'services/widget-settings/sponsor-banner';
-<<<<<<< HEAD
-import { MediaShareService } from 'services/widget-settings/media-share';
-import { ChatbotService } from 'services/widget-settings/chatbot';
-=======
 import { SubGoalService } from 'services/widget-settings/sub-goal';
 import { MediaShareService } from 'services/widget-settings/media-share';
 import { ChatbotWidgetService } from 'services/widget-settings/chatbot';
->>>>>>> 29492aea
 
 const { ipcRenderer } = electron;
 
@@ -191,16 +192,10 @@
     SponsorBannerService,
     SubGoalService,
     MediaGalleryService,
-<<<<<<< HEAD
-    AnnouncementsService,
-    MediaShareService,
-    ChatbotService,
-=======
     IncrementalRolloutService,
     AnnouncementsService,
     MediaShareService,
     ChatbotWidgetService
->>>>>>> 29492aea
   };
 
   private instances: Dictionary<Service> = {};
@@ -230,7 +225,6 @@
   subscriptions: Dictionary<Subscription> = {};
 
   init() {
-
     // this helps to debug services from the console
     if (Utils.isDevMode()) {
       window['sm'] = this;
@@ -245,7 +239,6 @@
     }
 
     Service.serviceAfterInit.subscribe(service => this.initObservers(service));
-
   }
 
   private initObservers(observableService: Service): Service[] {
@@ -283,7 +276,6 @@
     ipcRenderer.on(
       'services-message',
       (event: Electron.Event, message: IJsonRpcResponse<IJsonRpcEvent>) => {
-
         if (message.result._type !== 'EVENT') return;
 
         // handle promise reject/resolve
@@ -320,15 +312,19 @@
     const handleErrors = (e?: any) => {
       if (!e && this.requestErrors.length === 0) return;
       if (e) {
-
         // re-raise error for Raven
-        const isChildWindowRequest = request.params && request.params.fetchMutations;
-        if (isChildWindowRequest) setTimeout(() => { throw e; }, 0);
+        const isChildWindowRequest =
+          request.params && request.params.fetchMutations;
+        if (isChildWindowRequest) {
+          setTimeout(() => {
+            throw e;
+          }, 0);
+        }
 
         if (e.message) this.requestErrors.push(e.stack.toString());
       }
 
-      response = this.jsonrpc.createError(request,{
+      response = this.jsonrpc.createError(request, {
         code: E_JSON_RPC_ERROR.INTERNAL_SERVER_ERROR,
         message: this.requestErrors.join(';')
       });
@@ -430,13 +426,13 @@
       response = this.jsonrpc.createResponse(request, {
         _type: 'HELPER',
         resourceId: helper._resourceId,
-        ...!compactMode ? this.getHelperModel(helper) : {}
+        ...(!compactMode ? this.getHelperModel(helper) : {})
       });
     } else if (responsePayload && responsePayload instanceof Service) {
       response = this.jsonrpc.createResponse(request, {
         _type: 'SERVICE',
         resourceId: responsePayload.serviceName,
-        ...!compactMode ? this.getHelperModel(responsePayload) : {}
+        ...(!compactMode ? this.getHelperModel(responsePayload) : {})
       });
     } else {
       // payload can contain helpers-objects
@@ -447,7 +443,7 @@
           return {
             _type: 'HELPER',
             resourceId: helper._resourceId,
-            ...!compactMode ? this.getHelperModel(helper) : {}
+            ...(!compactMode ? this.getHelperModel(helper) : {})
           };
         }
       });
@@ -509,7 +505,6 @@
       resourceScheme[key] = typeof resource[key];
     });
 
-
     return resourceScheme;
   }
 
@@ -546,7 +541,6 @@
     const availableServices = Object.keys(this.services);
     if (!availableServices.includes(service.constructor.name)) return service;
 
-
     return new Proxy(service, {
       get: (target, property, receiver) => {
         if (!target[property]) return target[property];
@@ -555,11 +549,20 @@
           return this.applyIpcProxy(target[property]);
         }
 
-        if (Reflect.getMetadata('executeInCurrentWindow', target, property as string)) {
+        if (
+          Reflect.getMetadata(
+            'executeInCurrentWindow',
+            target,
+            property as string
+          )
+        ) {
           return target[property];
         }
 
-        if (typeof target[property] !== 'function' && !(target[property] instanceof Observable)) {
+        if (
+          typeof target[property] !== 'function' &&
+          !(target[property] instanceof Observable)
+        ) {
           return target[property];
         }
 
@@ -568,7 +571,6 @@
         const isHelper = target['isHelper'];
 
         const handler = (...args: any[]) => {
-
           const response: IJsonRpcResponse<any> = electron.ipcRenderer.sendSync(
             'services-request',
             this.jsonrpc.createRequestWithOptions(
@@ -601,7 +603,10 @@
             }
           }
 
-          if (result && (result._type === 'HELPER' || result._type === 'SERVICE')) {
+          if (
+            result &&
+            (result._type === 'HELPER' || result._type === 'SERVICE')
+          ) {
             const helper = this.getResource(result.resourceId);
             return this.applyIpcProxy(helper);
           }
