import { Service } from 'services/service';
<<<<<<< HEAD
import { StreamingService } from 'services/streaming';
=======
import { SettingsService, ISettingsSubCategory } from 'services/settings';
import { StreamingService, EStreamingState } from 'services/streaming';
>>>>>>> 7e2c0ae0
import { Inject } from '../../util/injector';
import { IProfile, IEncoderPreset, Presets } from './definitions';
import { cloneDeep } from 'lodash';

export * from './definitions';

enum OutputMode {
  simple = 'Simple',
  advanced = 'Advanced'
}

export interface IOutputSettings {
  outputMode: OutputMode;
  encoderField: string;
  presetField: string;
  encoderSettingsField: string;
}

export class VideoEncodingOptimizationService extends Service {
  private previousSettings: any;
  private isUsingEncodingOptimizations = false;

  private simpleOutputSettings: IOutputSettings = {
    outputMode: OutputMode.simple,
    encoderField: 'StreamEncoder',
    presetField: 'Preset',
    encoderSettingsField: 'x264Settings'
  };

  private advancedOutputSettings: IOutputSettings = {
    outputMode: OutputMode.advanced,
    encoderField: 'Encoder',
    presetField: 'preset',
    encoderSettingsField: 'x264opts'
  };

  private currentOutputSettings: IOutputSettings;

  @Inject() streamingService: StreamingService;

  init() {
    this.streamingService.streamingStatusChange.subscribe(status => {
      if ((status === EStreamingState.Offline) && this.isUsingEncodingOptimizations) {
        this.isUsingEncodingOptimizations = false;
        this.restorePreviousValues();
      }
    });
  }

  getGameProfiles(game: string): IEncoderPreset[] {
    /* FIXME TODO */
    return [];
  }

  applyProfile(encoderPreset: IEncoderPreset) {
    /* FIXME TODO */
  }

  restorePreviousValues() {
    /* FIXME TODO */
  }

  getIsUsingEncodingOptimizations() {
    return this.isUsingEncodingOptimizations;
  }

  getCurrentOutputSettings(): IOutputSettings {
    return this.currentOutputSettings;
  }
}<|MERGE_RESOLUTION|>--- conflicted
+++ resolved
@@ -1,10 +1,5 @@
 import { Service } from 'services/service';
-<<<<<<< HEAD
-import { StreamingService } from 'services/streaming';
-=======
-import { SettingsService, ISettingsSubCategory } from 'services/settings';
 import { StreamingService, EStreamingState } from 'services/streaming';
->>>>>>> 7e2c0ae0
 import { Inject } from '../../util/injector';
 import { IProfile, IEncoderPreset, Presets } from './definitions';
 import { cloneDeep } from 'lodash';
