--- conflicted
+++ resolved
@@ -40,22 +40,6 @@
   close(): void;
 }
 
-<<<<<<< HEAD
-=======
-
-export interface ITcpServersSettings {
-  namedPipe: {
-    enabled: boolean;
-    pipeName: string;
-  };
-  websockets: {
-    enabled: boolean;
-    port: number;
-    allowRemote: boolean;
-  };
-}
-
->>>>>>> 7e2c0ae0
 export interface ITcpServerServiceAPI {
   listen(): void;
   stopListening(): void;
@@ -63,23 +47,7 @@
 
 const TCP_PORT = 28194;
 
-<<<<<<< HEAD
 export class TcpServerService extends Service implements ITcpServerServiceAPI {
-=======
-export class TcpServerService extends PersistentStatefulService<ITcpServersSettings> implements ITcpServerServiceAPI {
-
-  static defaultState: ITcpServersSettings = {
-    namedPipe: {
-      enabled: true,
-      pipeName: 'slobs'
-    },
-    websockets: {
-      enabled: false,
-      port: 59650,
-      allowRemote: false
-    }
-  };
->>>>>>> 7e2c0ae0
 
   @Inject() private jsonrpcService: JsonrpcService;
   @Inject() settingsStorageService: SettingsStorageService;
@@ -98,16 +66,10 @@
   }
 
   listen() {
-<<<<<<< HEAD
     const Settings = this.settingsStorageService.state.Settings;
     if (Settings.NamedPipe.Enabled) this.listenConnections(this.createNamedPipeServer());
     if (Settings.TCP.Enabled) this.listenConnections(this.createTcpServer());
     if (Settings.WebSockets.Enabled) this.listenConnections(this.createWebSocketsServer());
-=======
-    this.listenConnections(this.createTcpServer());
-    if (this.state.namedPipe.enabled) this.listenConnections(this.createNamedPipeServer());
-    if (this.state.websockets.enabled) this.listenConnections(this.createWebsoketsServer());
->>>>>>> 7e2c0ae0
   }
 
   stopListening() {
@@ -115,82 +77,6 @@
     Object.keys(this.clients).forEach(clientId => this.disconnectClient(Number(clientId)));
   }
 
-<<<<<<< HEAD
-=======
-
-  getDefaultSettings(): ITcpServersSettings {
-    return TcpServerService.defaultState;
-  }
-
-
-  setSettings(settings: Partial<ITcpServersSettings>) {
-    this.SET_SETTINGS(settings);
-  }
-
-  getApiSettingsFormData(): ISettingsSubCategory[] {
-    const settings = this.state;
-    return [
-      {
-        nameSubCategory: 'Named Pipe',
-        codeSubCategory: 'namedPipe',
-        parameters: [
-          <IFormInput<boolean>> {
-            value: settings.namedPipe.enabled,
-            name: 'enabled',
-            description: 'Enabled',
-            type: 'OBS_PROPERTY_BOOL',
-            visible: true,
-            enabled: true,
-          },
-
-          <IFormInput<string>> {
-            value: settings.namedPipe.pipeName,
-            name: 'pipeName',
-            description: 'Pipe Name',
-            type: 'OBS_PROPERTY_TEXT',
-            visible: true,
-            enabled: settings.namedPipe.enabled,
-          }
-        ]
-      },
-      {
-        nameSubCategory: 'Websockets',
-        codeSubCategory: 'websockets',
-        parameters: [
-          <IFormInput<boolean>> {
-            value: settings.websockets.enabled,
-            name: 'enabled',
-            description: 'Enabled',
-            type: 'OBS_PROPERTY_BOOL',
-            visible: true,
-            enabled: true,
-          },
-
-          <IFormInput<boolean>> {
-            value: settings.websockets.allowRemote,
-            name: 'allowRemote',
-            description: 'Allow Remote Connections',
-            type: 'OBS_PROPERTY_BOOL',
-            visible: true,
-            enabled: settings.websockets.enabled,
-          },
-
-          <IFormInput<number>> {
-            value: settings.websockets.port,
-            name: 'port',
-            description: 'Port',
-            type: 'OBS_PROPERTY_INT',
-            minVal: 0,
-            maxVal: 65535,
-            visible: true,
-            enabled: settings.websockets.enabled,
-          }
-        ]
-      }
-    ];
-  }
-
->>>>>>> 7e2c0ae0
   private listenConnections(server: IServer) {
     this.servers.push(server);
 
@@ -219,12 +105,8 @@
   private createTcpServer(): IServer {
     console.log('Creating tcp server');
     const server = net.createServer();
-<<<<<<< HEAD
     const settings = this.settingsStorageService.state.Settings.TCP;
     server.listen(settings.Port, settings.AllowRemote ? WILDCARD_HOST_NAME : LOCAL_HOST_NAME);
-=======
-    server.listen(TCP_PORT, LOCAL_HOST_NAME);
->>>>>>> 7e2c0ae0
     return {
       nativeServer: server,
       close() {
