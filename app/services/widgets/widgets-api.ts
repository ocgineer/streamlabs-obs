import { TPlatform } from '../platforms';
import { AnchorPoint } from 'util/ScalableRectangle';
import { WidgetType } from './widgets-data';
import { ISourceApi } from 'services/sources';

export interface ISerializableWidget {
  name: string;
  type: WidgetType;
  settings: Dictionary<any>;
  x: number;
  y: number;
  scaleX: number;
  scaleY: number;
}

type TUrlGenerator = (
  host: string,
  token: string,
  platform: TPlatform
) => string;

export interface IWidgetTester {
  name: string;
  url: (host: string, platform: TPlatform) => string;

  // Which platforms this tester can be used on
  platforms: TPlatform[];
}

export interface IWidget {
  name: string;
  url: TUrlGenerator;

  // Default transform for the widget
  width: number;
  height: number;

  // These are relative, so they will adjust to the
  // canvas resolution.  Valid values are between 0 and 1.
  x: number;
  y: number;

  // An anchor (origin) point can be specified for the x&y positions
  anchor: AnchorPoint;
}

export interface IWidgetApiSettings {
  type: WidgetType;
  url: string;
  dataFetchUrl: string;
  settingsSaveUrl: string;
  previewUrl: string;
  settingsUpdateEvent: string;
  testers?: string[];
  customCodeAllowed?: boolean;
  customFieldsAllowed?: boolean;
}

export interface IWidgetSource {
  type: WidgetType;
  sourceId: string;
  previewSourceId: string;
}

export interface IWidgetApi extends IWidgetSource {
  getSource(): ISourceApi;
  refresh(): void;
  getSettingsService(): IWidgetSettingsServiceApi;
  createPreviewSource(): ISourceApi;
  destroyPreviewSource(): void;
}

export interface IWidgetsServiceApi {
  getWidgetSource(sourceId: string): IWidgetApi
}

export interface IWidgetSettingsServiceApi {
  getApiSettings(): IWidgetApiSettings;
<<<<<<< HEAD
=======
  fetchData(): Promise<any>;
>>>>>>> c5e6c1a1
  saveSettings(settings: IWidgetSettings): Promise<any>;
  state: IWidgetSettingsGenericState;
}


export interface IWidgetSettings {
  custom_enabled: boolean;
  custom_html: string;
  custom_css: string;
  custom_js: string;
}

export interface IWidgetData {

  type: WidgetType;

  settings: IWidgetSettings;

  custom_defaults?: {
    html: string;
    css: string;
    js: string;
  };
}

export type TWIdgetLoadingState = 'none' | 'pending' | 'success' | 'fail';

export interface IWidgetSettingsGenericState {
  loadingState: TWIdgetLoadingState;
  data: IWidgetData;
  rawData: Dictionary<any>; // widget data before patching
}

export interface IWidgetSettingsState<TWidgetData extends IWidgetData> extends IWidgetSettingsGenericState {
  data: TWidgetData;
}<|MERGE_RESOLUTION|>--- conflicted
+++ resolved
@@ -76,10 +76,7 @@
 
 export interface IWidgetSettingsServiceApi {
   getApiSettings(): IWidgetApiSettings;
-<<<<<<< HEAD
-=======
   fetchData(): Promise<any>;
->>>>>>> c5e6c1a1
   saveSettings(settings: IWidgetSettings): Promise<any>;
   state: IWidgetSettingsGenericState;
 }
