--- conflicted
+++ resolved
@@ -1,11 +1,7 @@
 import { IPatchNotes } from '.';
 
 export const notes: IPatchNotes = {
-<<<<<<< HEAD
-  version: '0.0.0',
-=======
   version: '0.10.3',
->>>>>>> e24156fc
   title: 'Various fixes and integrated Widgets',
   showChest: false,
   notes: [
