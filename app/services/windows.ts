--- conflicted
+++ resolved
@@ -114,12 +114,9 @@
     ChatbotWordProtectionWindow,
     ChatbotQuoteWindow,
     ChatbotQuotePreferencesWindow,
-<<<<<<< HEAD
     ChatbotQueuePreferencesWindow,
     ChatbotSongRequestPreferencesWindow,
-=======
     MediaShare,
->>>>>>> 844ddc0b
   };
 }
 
