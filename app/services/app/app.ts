import { StatefulService, mutation } from 'services/stateful-service';
import { OnboardingService } from 'services/onboarding';
import { HotkeysService } from 'services/hotkeys';
import { UserService } from 'services/user';
import { ShortcutsService } from 'services/shortcuts';
import { Inject } from 'util/injector';
import electron from 'electron';
import { TransitionsService } from 'services/transitions';
import { SourcesService } from 'services/sources';
import { ScenesService } from 'services/scenes';
import { VideoService } from 'services/video';
import { StreamInfoService } from 'services/stream-info';
import { track } from 'services/usage-statistics';
import { IpcServerService } from 'services/ipc-server';
import { TcpServerService } from 'services/tcp-server';
import { StreamlabelsService } from 'services/streamlabels';
import { PerformanceMonitorService } from 'services/performance-monitor';
import { SceneCollectionsService } from 'services/scene-collections';
import { FileManagerService } from 'services/file-manager';
import { PatchNotesService } from 'services/patch-notes';
import { ProtocolLinksService } from 'services/protocol-links';
import { WindowsService } from 'services/windows';
import { FacemasksService } from 'services/facemasks';
import { OutageNotificationsService } from 'services/outage-notifications';
import { CrashReporterService } from 'services/crash-reporter';
import { PlatformAppsService } from 'services/platform-apps';
import { AnnouncementsService } from 'services/announcements';

interface IAppState {
  loading: boolean;
  argv: string[];
}

/**
 * Performs operations that happen once at startup and shutdown. This service
 * mainly calls into other services to do the heavy lifting.
 */
export class AppService extends StatefulService<IAppState> {
  @Inject() onboardingService: OnboardingService;
  @Inject() sceneCollectionsService: SceneCollectionsService;
  @Inject() hotkeysService: HotkeysService;
  @Inject() userService: UserService;
  @Inject() shortcutsService: ShortcutsService;
  @Inject() streamInfoService: StreamInfoService;
  @Inject() patchNotesService: PatchNotesService;
  @Inject() windowsService: WindowsService;
  @Inject() facemasksService: FacemasksService;
  @Inject() outageNotificationsService: OutageNotificationsService;
  @Inject() platformAppsService: PlatformAppsService;

  static initialState: IAppState = {
    loading: true,
    argv: []
  };

  private autosaveInterval: number;

  @Inject() transitionsService: TransitionsService;
  @Inject() sourcesService: SourcesService;
  @Inject() scenesService: ScenesService;
  @Inject() videoService: VideoService;
  @Inject() streamlabelsService: StreamlabelsService;
  @Inject() private ipcServerService: IpcServerService;
  @Inject() private tcpServerService: TcpServerService;
  @Inject() private performanceMonitorService: PerformanceMonitorService;
  @Inject() private fileManagerService: FileManagerService;
  @Inject() private protocolLinksService: ProtocolLinksService;
  @Inject() private crashReporterService: CrashReporterService;
  @Inject() private announcementsService: AnnouncementsService;

  @track('app_start')
  async load() {
    this.START_LOADING();

    // We want to start this as early as possible so that any
    // exceptions raised while loading the configuration are
    // associated with the user in sentry.
    await this.userService.initialize();

    // Second, we want to start the crash reporter service.  We do this
    // after the user service because we want crashes to be associated
    // with a particular user if possible.
    this.crashReporterService.beginStartup();

<<<<<<< HEAD
    // Initialize any apps before loading the scene collection.  This allows
    // the apps to already be in place when their sources are created.
    await this.platformAppsService.initialize();

    await this.sceneCollectionsService.initialize()

    const onboarded = this.onboardingService.startOnboardingIfRequired();

    electron.ipcRenderer.on('shutdown', () => {
      electron.ipcRenderer.send('acknowledgeShutdown');
      this.shutdownHandler();
    });

    this.facemasksService;

    this.shortcutsService;
    this.streamlabelsService;

    // Pre-fetch stream info
    this.streamInfoService;

    this.performanceMonitorService.start();

    this.ipcServerService.listen();
    this.tcpServerService.listen();

    this.patchNotesService.showPatchNotesIfRequired(onboarded);
    this.announcementsService.updateBanner();
    this.outageNotificationsService;

=======
    await this.sceneCollectionsService.initialize();

    const onboarded = this.onboardingService.startOnboardingIfRequired();

    electron.ipcRenderer.on('shutdown', () => {
      electron.ipcRenderer.send('acknowledgeShutdown');
      this.shutdownHandler();
    });

    this.facemasksService;

    this.shortcutsService;
    this.streamlabelsService;

    // Pre-fetch stream info
    this.streamInfoService;

    this.performanceMonitorService.start();

    this.ipcServerService.listen();
    this.tcpServerService.listen();

    this.patchNotesService.showPatchNotesIfRequired(onboarded);
    this.announcementsService.updateBanner();
    this.outageNotificationsService;

>>>>>>> a2219b88
    this.crashReporterService.endStartup();

    this.FINISH_LOADING();
  }

  /**
   * the main process sends argv string here
   */
  setArgv(argv: string[]) {
    this.SET_ARGV(argv);
    this.protocolLinksService.start(argv);
  }

  @track('app_close')
  private shutdownHandler() {
    this.START_LOADING();

    this.crashReporterService.beginShutdown();

    this.ipcServerService.stopListening();
    this.tcpServerService.stopListening();

    window.setTimeout(async () => {
      await this.sceneCollectionsService.deinitialize();
      this.performanceMonitorService.stop();
      this.transitionsService.shutdown();
      this.windowsService.closeAllOneOffs();
      await this.fileManagerService.flushAll();
      this.crashReporterService.endShutdown();
      electron.ipcRenderer.send('shutdownComplete');
    }, 300);
  }

  startLoading() {
    this.START_LOADING();
  }

  finishLoading() {
    this.FINISH_LOADING();
  }

  @mutation()
  private START_LOADING() {
    this.state.loading = true;
  }

  @mutation()
  private FINISH_LOADING() {
    this.state.loading = false;
  }

  @mutation()
  private SET_ARGV(argv: string[]) {
    this.state.argv = argv;
  }
}<|MERGE_RESOLUTION|>--- conflicted
+++ resolved
@@ -82,7 +82,6 @@
     // with a particular user if possible.
     this.crashReporterService.beginStartup();
 
-<<<<<<< HEAD
     // Initialize any apps before loading the scene collection.  This allows
     // the apps to already be in place when their sources are created.
     await this.platformAppsService.initialize();
@@ -113,34 +112,6 @@
     this.announcementsService.updateBanner();
     this.outageNotificationsService;
 
-=======
-    await this.sceneCollectionsService.initialize();
-
-    const onboarded = this.onboardingService.startOnboardingIfRequired();
-
-    electron.ipcRenderer.on('shutdown', () => {
-      electron.ipcRenderer.send('acknowledgeShutdown');
-      this.shutdownHandler();
-    });
-
-    this.facemasksService;
-
-    this.shortcutsService;
-    this.streamlabelsService;
-
-    // Pre-fetch stream info
-    this.streamInfoService;
-
-    this.performanceMonitorService.start();
-
-    this.ipcServerService.listen();
-    this.tcpServerService.listen();
-
-    this.patchNotesService.showPatchNotesIfRequired(onboarded);
-    this.announcementsService.updateBanner();
-    this.outageNotificationsService;
-
->>>>>>> a2219b88
     this.crashReporterService.endStartup();
 
     this.FINISH_LOADING();
