--- conflicted
+++ resolved
@@ -118,13 +118,10 @@
 
     this.crashReporterService.endStartup();
 
-<<<<<<< HEAD
-=======
     this.FINISH_LOADING();
     this.protocolLinksService.start(this.state.argv);
   }
 
->>>>>>> c5e6c1a1
   @track('app_close')
   private shutdownHandler() {
     this.START_LOADING();
@@ -164,4 +161,9 @@
   private FINISH_LOADING() {
     this.state.loading = false;
   }
+
+  @mutation()
+  private SET_ARGV(argv: string[]) {
+    this.state.argv = argv;
+  }
 }